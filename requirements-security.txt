--- conflicted
+++ resolved
@@ -14,13 +14,8 @@
 # pyre-check==0.9.18             # Disabled - conflicts with other dependencies
 
 # Secrets Detection
-<<<<<<< HEAD
-detect-secrets>=1.5.0            # Prevent secrets in code
-# truffleHog removed - use detect-secrets instead
-=======
 detect-secrets==1.5.0            # Prevent secrets in code
 truffleHog==2.2.1                # Find secrets in git history (fixed version)
->>>>>>> 74285408
 
 # Dependency Management
 pipdeptree>=2.13.1               # Dependency tree visualization
