import { WebSocket, WebSocketServer } from 'ws';
import { conversationDetector, type ConversationDetection } from './conversation-detector';
import { conversationPatternAdapter } from './conversation-pattern-adapter';
import { spawn, execSync } from 'child_process';
import * as path from 'path';
import * as fs from 'fs';
import { getMemoryFabricClient } from './memory-fabric-client';
import { getNexusV3Client, type ConsciousnessState } from './nexus-v3-client';
import { getCognitiveLoop } from './cognitive-loop';
import { resolvePythonCommand } from './python-runtime';
import type { Server } from 'http';
import { 
  executeWithOrchestrator, 
  selectExecutionMethod, 
  getSystemPromptWithCapabilities,
  getCapabilities,
  type ExecutionResult,
  type ExecutionContext
} from './aurora-execution-orchestrator';

// Luminar Nexus service endpoints
const LUMINAR_NEXUS_V2_URL = process.env.LUMINAR_NEXUS_V2_URL || 'http://0.0.0.0:5005';
const LUMINAR_NEXUS_V3_URL = process.env.LUMINAR_NEXUS_V3_URL || 'http://0.0.0.0:5031';
const AURORA_BRIDGE_URL = process.env.AURORA_BRIDGE_URL || 'http://0.0.0.0:5001';
const AURORA_CHAT_SERVER_URL = process.env.AURORA_CHAT_SERVER_URL || 'http://0.0.0.0:5003';

// Chat response interface
interface ChatResponse {
  ok: boolean;
  response: string;
  source?: string;
  error?: string;
}

/**
 * Try to route chat request through Luminar Nexus V2
 * V2 provides AI-driven service orchestration and quantum service mesh
 */
async function routeViaLuminarNexusV2(message: string, sessionId: string): Promise<ChatResponse | null> {
  try {
    const response = await fetch(`${LUMINAR_NEXUS_V2_URL}/api/chat`, {
      method: 'POST',
      headers: { 'Content-Type': 'application/json' },
      body: JSON.stringify({ message, session_id: sessionId }),
      signal: AbortSignal.timeout(5000)
    });

    if (response.ok) {
      const data = await response.json();
      console.log('[Aurora Chat] Routed through Luminar Nexus V2');
      return {
        ok: true,
        response: data.response || data.message || 'Response received from Luminar Nexus V2',
        source: 'luminar-nexus-v2'
      };
    }
  } catch (error: any) {
    console.log('[Aurora Chat] Luminar Nexus V2 unavailable:', error.message);
  }
  return null;
}

/**
 * Try to route chat request through Luminar Nexus V3
 * V3 provides universal consciousness and advanced orchestration
 */
async function routeViaLuminarNexusV3(message: string, sessionId: string): Promise<ChatResponse | null> {
  try {
<<<<<<< HEAD
    const serverDir = path.join(cwd, 'server');
    const clientDir = path.join(cwd, 'client');
    
    if (fs.existsSync(serverDir)) {
      const serverFiles = fs.readdirSync(serverDir).filter(f => f.endsWith('.ts'));
      for (const file of serverFiles.slice(0, 20)) {
        try {
          const content = fs.readFileSync(path.join(serverDir, file), 'utf-8');
          
          if (content.includes('// TODO') || content.includes('// FIXME')) {
            const todoMatch = content.match(/\/\/\s*(TODO|FIXME)[:\s]+([^\n]+)/gi);
            if (todoMatch) {
              issues.push(`server/${file}: ${todoMatch.slice(0, 2).join(', ')}`);
            }
          }
          
          if (content.includes('throw new Error') && !content.includes('try {')) {
            issues.push(`server/${file}: Has unhandled throw statements`);
          }
          
          if (content.includes('any') && content.includes(': any')) {
            const anyCount = (content.match(/:\s*any/g) || []).length;
            if (anyCount > 3) {
              issues.push(`server/${file}: Uses 'any' type ${anyCount} times - reduces type safety`);
            }
          }
        } catch {
        }
      }
    }
    
    const envExample = path.join(cwd, '.env.example');
    const envFile = path.join(cwd, '.env');
    if (fs.existsSync(envExample) && !fs.existsSync(envFile)) {
      issues.push('Missing .env file (template exists at .env.example)');
    }
    
    const packageJson = path.join(cwd, 'package.json');
    if (fs.existsSync(packageJson)) {
      try {
        const pkg = JSON.parse(fs.readFileSync(packageJson, 'utf-8'));
        const deps = { ...pkg.dependencies, ...pkg.devDependencies };
        
        const outdatedPatterns = [
          { name: 'react', min: '18' },
          { name: 'typescript', min: '5' },
          { name: 'express', min: '4' },
        ];
        
        for (const { name, min } of outdatedPatterns) {
          if (deps[name]) {
            const version = deps[name].replace(/[\^~]/g, '');
            const major = parseInt(version.split('.')[0]);
            if (major < parseInt(min)) {
              issues.push(`package.json: ${name}@${version} may need upgrade (recommend v${min}+)`);
            }
          }
        }
      } catch {
      }
    }
    
    try {
      const result = execSync('npm ls 2>&1 | grep -i "UNMET\\|missing\\|invalid" | head -5', { 
        cwd, 
        encoding: 'utf-8',
        timeout: 5000 
      }).trim();
      if (result) {
        issues.push(`npm dependencies: ${result.split('\n').length} issues detected`);
      }
    } catch {
    }
    
    const checkPaths = [
      'server/aurora-local-service.ts',
      'server/aurora.ts',
      'server/aurora-core.ts',
    ];
    
    for (const checkPath of checkPaths) {
      const fullPath = path.join(cwd, checkPath);
      if (fs.existsSync(fullPath)) {
        try {
          const content = fs.readFileSync(fullPath, 'utf-8');
          
          if (content.includes('process.env.') && content.includes('API_KEY')) {
            const keyMatch = content.match(/process\.env\.(\w+_API_KEY)/g);
            if (keyMatch) {
              for (const key of keyMatch) {
                const envVar = key.replace('process.env.', '');
                if (!process.env[envVar]) {
                  issues.push(`${checkPath}: ${envVar} not configured`);
                }
              }
            }
          }
          
          if (content.includes('fetch(') || content.includes('axios')) {
            const urlMatches = content.match(/(?:fetch|axios)\s*\(\s*['"`]([^'"`]+)['"`]/g);
            if (urlMatches) {
              for (const match of urlMatches) {
                if (match.includes('localhost') || match.includes('127.0.0.1')) {
                  const port = match.match(/:(\d+)/)?.[1];
                  if (port) {
                    issues.push(`${checkPath}: References localhost:${port} - may need external service`);
                  }
                }
              }
            }
          }
        } catch {
        }
      }
=======
    const response = await fetch(`${LUMINAR_NEXUS_V3_URL}/api/chat`, {
      method: 'POST',
      headers: { 'Content-Type': 'application/json' },
      body: JSON.stringify({ message, session_id: sessionId }),
      signal: AbortSignal.timeout(5000)
    });

    if (response.ok) {
      const data = await response.json();
      console.log('[Aurora Chat] Routed through Luminar Nexus V3');
      return {
        ok: true,
        response: data.response || data.message || 'Response received from Luminar Nexus V3',
        source: 'luminar-nexus-v3'
      };
>>>>>>> 8e694acd
    }
  } catch (error: any) {
    console.log('[Aurora Chat] Luminar Nexus V3 unavailable:', error.message);
  }
  return null;
}

<<<<<<< HEAD
async function analyzeIntegrationStatus(): Promise<string> {
  const status: { working: string[]; notWorking: string[]; unknown: string[] } = {
    working: [],
    notWorking: [],
    unknown: []
  };
  
  const cwd = process.cwd();
  
  if (process.env.DATABASE_URL || process.env.PGHOST) {
    status.working.push('PostgreSQL Database (configured)');
  } else {
    status.unknown.push('PostgreSQL Database (no DATABASE_URL - using memory storage)');
  }
  
  const services = [
    { name: 'Memory Fabric', port: 5004 },
    { name: 'Memory Bridge', port: 5003 },
    { name: 'Luminar Nexus V2', port: 8000 },
    { name: 'Nexus V3', port: 5002 },
  ];
  
  for (const service of services) {
    try {
      const response = await fetch(`http://127.0.0.1:${service.port}/`, { 
        method: 'GET',
        signal: AbortSignal.timeout(500) 
      });
      if (response.ok || response.status < 500) {
        status.working.push(`${service.name} (port ${service.port})`);
      } else {
        status.notWorking.push(`${service.name} (port ${service.port} - error ${response.status})`);
      }
    } catch {
      status.notWorking.push(`${service.name} (port ${service.port} - not responding)`);
    }
  }
  
  const checkFiles = [
    { path: 'server/routes.ts', name: 'Express Routes' },
    { path: 'server/storage.ts', name: 'Storage Layer' },
    { path: 'client/src/App.tsx', name: 'React Frontend' },
    { path: 'shared/schema.ts', name: 'Data Schema' },
  ];
  
  for (const file of checkFiles) {
    const fullPath = path.join(cwd, file.path);
    if (fs.existsSync(fullPath)) {
      status.working.push(`${file.name} (${file.path})`);
    } else {
      status.notWorking.push(`${file.name} (${file.path} missing)`);
=======
/**
 * Try to route chat request through Aurora Bridge
 * Bridge provides routing from Luminar Nexus to Enhanced Aurora Core
 */
async function routeViaAuroraBridge(message: string, sessionId: string): Promise<ChatResponse | null> {
  try {
    const response = await fetch(`${AURORA_BRIDGE_URL}/api/bridge/nl`, {
      method: 'POST',
      headers: { 'Content-Type': 'application/json' },
      body: JSON.stringify({ prompt: message, session_id: sessionId }),
      signal: AbortSignal.timeout(10000)
    });

    if (response.ok) {
      const data = await response.json();
      console.log('[Aurora Chat] Routed through Aurora Bridge');
      return {
        ok: true,
        response: data.response || data.message || data.result || 'Response received from Aurora Bridge',
        source: 'aurora-bridge'
      };
>>>>>>> 8e694acd
    }
  } catch (error: any) {
    console.log('[Aurora Chat] Aurora Bridge unavailable:', error.message);
  }
  return null;
}

/**
 * Try to route chat request through Aurora Chat Server (Python Flask)
 */
async function routeViaAuroraChatServer(message: string, sessionId: string): Promise<ChatResponse | null> {
  try {
    const response = await fetch(`${AURORA_CHAT_SERVER_URL}/api/chat`, {
      method: 'POST',
      headers: { 'Content-Type': 'application/json' },
      body: JSON.stringify({ message, session_id: sessionId }),
      signal: AbortSignal.timeout(5000)
    });

    if (response.ok) {
      const data = await response.json();
      console.log('[Aurora Chat] Routed through Aurora Chat Server');
      return {
        ok: true,
        response: data.response || data.message || 'Response received from Aurora Chat Server',
        source: 'aurora-chat-server'
      };
    }
  } catch (error: any) {
    console.log('[Aurora Chat] Aurora Chat Server unavailable:', error.message);
  }
  return null;
}

/**
 * Get system status from all Luminar Nexus services
 */
async function getSystemStatus(): Promise<{ v2: any; v3: any; bridge: any }> {
  const status = { v2: null, v3: null, bridge: null };

  try {
    const v2Response = await fetch(`${LUMINAR_NEXUS_V2_URL}/api/nexus/status`, {
      signal: AbortSignal.timeout(3000)
    });
    if (v2Response.ok) {
      status.v2 = await v2Response.json();
    }
  } catch { /* V2 not available */ }

  try {
    const v3Response = await fetch(`${LUMINAR_NEXUS_V3_URL}/api/nexus/status`, {
      signal: AbortSignal.timeout(3000)
    });
    if (v3Response.ok) {
      status.v3 = await v3Response.json();
    }
  } catch { /* V3 not available */ }

  try {
    const bridgeResponse = await fetch(`${AURORA_BRIDGE_URL}/health`, {
      signal: AbortSignal.timeout(3000)
    });
    if (bridgeResponse.ok) {
      status.bridge = await bridgeResponse.json();
    }
  } catch { /* Bridge not available */ }

  return status;
}

/**
 * Process message with Aurora intelligence using fallback chain:
 * 1. Try Luminar Nexus V2 (primary - AI orchestration)
 * 2. Try Luminar Nexus V3 (fallback - universal consciousness)
 * 3. Try Aurora Bridge (fallback - core routing)
 * 4. Try Aurora Chat Server (fallback - Flask server)
 * 5. Return built-in response (final fallback)
 */
async function processWithAuroraIntelligence(userMessage: string, sessionId: string = 'default'): Promise<string> {
  console.log(`[Aurora Chat] Processing message: "${userMessage.substring(0, 50)}..." Session: ${sessionId}`);

  // Try Luminar Nexus V2 first (AI-driven orchestration)
  const v2Response = await routeViaLuminarNexusV2(userMessage, sessionId);
  if (v2Response?.ok) {
    return v2Response.response;
  }

  // Try Luminar Nexus V3 (universal consciousness)
  const v3Response = await routeViaLuminarNexusV3(userMessage, sessionId);
  if (v3Response?.ok) {
    return v3Response.response;
  }

  // Try Aurora Bridge (core routing)
  const bridgeResponse = await routeViaAuroraBridge(userMessage, sessionId);
  if (bridgeResponse?.ok) {
    return bridgeResponse.response;
  }

  // Try Aurora Chat Server (Python Flask server)
  const chatServerResponse = await routeViaAuroraChatServer(userMessage, sessionId);
  if (chatServerResponse?.ok) {
    return chatServerResponse.response;
  }

  // Final fallback - built-in response
  console.log('[Aurora Chat] All services unavailable, using built-in response');
  return generateBuiltInResponse(userMessage);
}

/**
 * Generate a built-in response when all services are unavailable
 */
function generateBuiltInResponse(message: string): string {
  const msg = message.toLowerCase();

  if (msg.includes('hello') || msg.includes('hi') || msg.includes('hey')) {
    return "Hello! I'm Aurora, your AI assistant. I'm currently operating in standalone mode while connecting to Luminar Nexus services. How can I help you today?";
  }

  if (msg.includes('status') || msg.includes('health') || msg.includes('check')) {
    return "Aurora Status: I'm online and processing your messages. However, Luminar Nexus V2 and V3 services appear to be offline or starting up. I'm ready to assist you with basic queries while the full system initializes.";
  }

  if (msg.includes('help')) {
    return "I'm Aurora, an AI assistant with 79 capabilities across 27 technology domains. While my full Luminar Nexus integration is connecting, I can help with: code reviews, architecture discussions, debugging tips, and general development questions. What would you like to work on?";
  }

  if (msg.includes('luminar') || msg.includes('nexus')) {
    return "Luminar Nexus is Aurora's advanced orchestration system. V2 provides AI-driven service management and autonomous healing. V3 adds universal consciousness and quantum-inspired state management. The system is currently initializing - please try again in a moment.";
  }

  return `I received your message: "${message.substring(0, 100)}${message.length > 100 ? '...' : ''}"\n\nI'm currently connecting to Luminar Nexus V2 and V3 for enhanced processing. In the meantime, I'm here to help with any questions or tasks you have. What would you like to explore?`;
}

// Aurora's chat WebSocket server
export function setupAuroraChatWebSocket(server: any) {
  const wss = new WebSocketServer({ 
    server,
    path: '/aurora/chat'
  });

  wss.on('connection', async (ws: WebSocket) => {
    const memoryStatus = await memoryClient.checkStatus();

    let greeting = "Hello! I'm Aurora. What would you like me to do?";
    
    // Welcome message
    ws.send(JSON.stringify({
      message: 'Aurora online. Connected to Luminar Nexus V2 and V3 orchestration systems. 79 capabilities (66 knowledge tiers + 13 foundation tasks) active. How may I assist you today?'
    }));

    ws.on('message', async (data: Buffer) => {
      try {
        const { message, session_id } = JSON.parse(data.toString());
        console.log('[Aurora] Received:', message);
        
        // Aurora processes the message through Luminar Nexus integration
        const response = await processWithAuroraIntelligence(message, session_id || 'websocket-default');
        
        ws.send(JSON.stringify({
          message: response,
          detection: {
            type: detection.type,
            confidence: detection.confidence,
            executionMode: detection.executionMode
          }
        }));
      } catch (error) {
        ws.send(JSON.stringify({
          message: 'I encountered an error processing your message. Please try again.'
        }));
      }
    });

    ws.on('close', () => {
    });
  });
}

  console.log('[Aurora] Chat WebSocket server ready on /aurora/chat (Luminar Nexus V2/V3 integrated)');
}

// Export functions needed by routes
export async function getChatResponse(message: string, sessionId: string): Promise<ChatResponse> {
  const response = await processWithAuroraIntelligence(message, sessionId);
  return {
    ok: true,
    response
  };
}

export async function searchWeb(query: string): Promise<any> {
  // Try to use Aurora Bridge for web search
  try {
    const response = await fetch(`${AURORA_BRIDGE_URL}/api/search`, {
      method: 'POST',
      headers: { 'Content-Type': 'application/json' },
      body: JSON.stringify({ query }),
      signal: AbortSignal.timeout(10000)
    });

    if (response.ok) {
      return await response.json();
    }
  } catch (error) {
    console.log('[Aurora Chat] Web search unavailable');
  }

  return { results: [], message: `Search functionality requires Aurora Bridge service. Query: ${query}` };
}

// Export status function for debugging
export { getSystemStatus };<|MERGE_RESOLUTION|>--- conflicted
+++ resolved
@@ -66,122 +66,6 @@
  */
 async function routeViaLuminarNexusV3(message: string, sessionId: string): Promise<ChatResponse | null> {
   try {
-<<<<<<< HEAD
-    const serverDir = path.join(cwd, 'server');
-    const clientDir = path.join(cwd, 'client');
-    
-    if (fs.existsSync(serverDir)) {
-      const serverFiles = fs.readdirSync(serverDir).filter(f => f.endsWith('.ts'));
-      for (const file of serverFiles.slice(0, 20)) {
-        try {
-          const content = fs.readFileSync(path.join(serverDir, file), 'utf-8');
-          
-          if (content.includes('// TODO') || content.includes('// FIXME')) {
-            const todoMatch = content.match(/\/\/\s*(TODO|FIXME)[:\s]+([^\n]+)/gi);
-            if (todoMatch) {
-              issues.push(`server/${file}: ${todoMatch.slice(0, 2).join(', ')}`);
-            }
-          }
-          
-          if (content.includes('throw new Error') && !content.includes('try {')) {
-            issues.push(`server/${file}: Has unhandled throw statements`);
-          }
-          
-          if (content.includes('any') && content.includes(': any')) {
-            const anyCount = (content.match(/:\s*any/g) || []).length;
-            if (anyCount > 3) {
-              issues.push(`server/${file}: Uses 'any' type ${anyCount} times - reduces type safety`);
-            }
-          }
-        } catch {
-        }
-      }
-    }
-    
-    const envExample = path.join(cwd, '.env.example');
-    const envFile = path.join(cwd, '.env');
-    if (fs.existsSync(envExample) && !fs.existsSync(envFile)) {
-      issues.push('Missing .env file (template exists at .env.example)');
-    }
-    
-    const packageJson = path.join(cwd, 'package.json');
-    if (fs.existsSync(packageJson)) {
-      try {
-        const pkg = JSON.parse(fs.readFileSync(packageJson, 'utf-8'));
-        const deps = { ...pkg.dependencies, ...pkg.devDependencies };
-        
-        const outdatedPatterns = [
-          { name: 'react', min: '18' },
-          { name: 'typescript', min: '5' },
-          { name: 'express', min: '4' },
-        ];
-        
-        for (const { name, min } of outdatedPatterns) {
-          if (deps[name]) {
-            const version = deps[name].replace(/[\^~]/g, '');
-            const major = parseInt(version.split('.')[0]);
-            if (major < parseInt(min)) {
-              issues.push(`package.json: ${name}@${version} may need upgrade (recommend v${min}+)`);
-            }
-          }
-        }
-      } catch {
-      }
-    }
-    
-    try {
-      const result = execSync('npm ls 2>&1 | grep -i "UNMET\\|missing\\|invalid" | head -5', { 
-        cwd, 
-        encoding: 'utf-8',
-        timeout: 5000 
-      }).trim();
-      if (result) {
-        issues.push(`npm dependencies: ${result.split('\n').length} issues detected`);
-      }
-    } catch {
-    }
-    
-    const checkPaths = [
-      'server/aurora-local-service.ts',
-      'server/aurora.ts',
-      'server/aurora-core.ts',
-    ];
-    
-    for (const checkPath of checkPaths) {
-      const fullPath = path.join(cwd, checkPath);
-      if (fs.existsSync(fullPath)) {
-        try {
-          const content = fs.readFileSync(fullPath, 'utf-8');
-          
-          if (content.includes('process.env.') && content.includes('API_KEY')) {
-            const keyMatch = content.match(/process\.env\.(\w+_API_KEY)/g);
-            if (keyMatch) {
-              for (const key of keyMatch) {
-                const envVar = key.replace('process.env.', '');
-                if (!process.env[envVar]) {
-                  issues.push(`${checkPath}: ${envVar} not configured`);
-                }
-              }
-            }
-          }
-          
-          if (content.includes('fetch(') || content.includes('axios')) {
-            const urlMatches = content.match(/(?:fetch|axios)\s*\(\s*['"`]([^'"`]+)['"`]/g);
-            if (urlMatches) {
-              for (const match of urlMatches) {
-                if (match.includes('localhost') || match.includes('127.0.0.1')) {
-                  const port = match.match(/:(\d+)/)?.[1];
-                  if (port) {
-                    issues.push(`${checkPath}: References localhost:${port} - may need external service`);
-                  }
-                }
-              }
-            }
-          }
-        } catch {
-        }
-      }
-=======
     const response = await fetch(`${LUMINAR_NEXUS_V3_URL}/api/chat`, {
       method: 'POST',
       headers: { 'Content-Type': 'application/json' },
@@ -197,7 +81,6 @@
         response: data.response || data.message || 'Response received from Luminar Nexus V3',
         source: 'luminar-nexus-v3'
       };
->>>>>>> 8e694acd
     }
   } catch (error: any) {
     console.log('[Aurora Chat] Luminar Nexus V3 unavailable:', error.message);
@@ -205,59 +88,6 @@
   return null;
 }
 
-<<<<<<< HEAD
-async function analyzeIntegrationStatus(): Promise<string> {
-  const status: { working: string[]; notWorking: string[]; unknown: string[] } = {
-    working: [],
-    notWorking: [],
-    unknown: []
-  };
-  
-  const cwd = process.cwd();
-  
-  if (process.env.DATABASE_URL || process.env.PGHOST) {
-    status.working.push('PostgreSQL Database (configured)');
-  } else {
-    status.unknown.push('PostgreSQL Database (no DATABASE_URL - using memory storage)');
-  }
-  
-  const services = [
-    { name: 'Memory Fabric', port: 5004 },
-    { name: 'Memory Bridge', port: 5003 },
-    { name: 'Luminar Nexus V2', port: 8000 },
-    { name: 'Nexus V3', port: 5002 },
-  ];
-  
-  for (const service of services) {
-    try {
-      const response = await fetch(`http://127.0.0.1:${service.port}/`, { 
-        method: 'GET',
-        signal: AbortSignal.timeout(500) 
-      });
-      if (response.ok || response.status < 500) {
-        status.working.push(`${service.name} (port ${service.port})`);
-      } else {
-        status.notWorking.push(`${service.name} (port ${service.port} - error ${response.status})`);
-      }
-    } catch {
-      status.notWorking.push(`${service.name} (port ${service.port} - not responding)`);
-    }
-  }
-  
-  const checkFiles = [
-    { path: 'server/routes.ts', name: 'Express Routes' },
-    { path: 'server/storage.ts', name: 'Storage Layer' },
-    { path: 'client/src/App.tsx', name: 'React Frontend' },
-    { path: 'shared/schema.ts', name: 'Data Schema' },
-  ];
-  
-  for (const file of checkFiles) {
-    const fullPath = path.join(cwd, file.path);
-    if (fs.existsSync(fullPath)) {
-      status.working.push(`${file.name} (${file.path})`);
-    } else {
-      status.notWorking.push(`${file.name} (${file.path} missing)`);
-=======
 /**
  * Try to route chat request through Aurora Bridge
  * Bridge provides routing from Luminar Nexus to Enhanced Aurora Core
@@ -279,7 +109,6 @@
         response: data.response || data.message || data.result || 'Response received from Aurora Bridge',
         source: 'aurora-bridge'
       };
->>>>>>> 8e694acd
     }
   } catch (error: any) {
     console.log('[Aurora Chat] Aurora Bridge unavailable:', error.message);
