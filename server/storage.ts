import { type User, type InsertUser, users } from "../shared/schema";
import { requireDb, isDatabaseAvailable } from "./db";
import { eq } from "drizzle-orm";
import Database from "better-sqlite3";
import type { Database as SQLiteDatabase, Statement } from "better-sqlite3";
import * as fs from "fs";
import * as path from "path";
import { randomUUID } from "crypto";

export interface IStorage {
  getUser(id: string): Promise<User | undefined>;
  getUserByUsername(username: string): Promise<User | undefined>;
  createUser(user: InsertUser): Promise<User>;
}

type StorageProvider = "postgres" | "sqlite" | "memory";

type StorageStatus = {
  provider: StorageProvider;
  ready: boolean;
  details?: string;
  sqlitePath?: string;
};

export class DatabaseStorage implements IStorage {
  async getUser(id: string): Promise<User | undefined> {
    const db = requireDb();
    const [user] = await db.select().from(users).where(eq(users.id, id));
    return user;
  }

  async getUserByUsername(username: string): Promise<User | undefined> {
    const db = requireDb();
    const [user] = await db.select().from(users).where(eq(users.username, username));
    return user;
  }

  async createUser(insertUser: InsertUser): Promise<User> {
    const db = requireDb();
    const [user] = await db.insert(users).values(insertUser).returning();
    return user;
  }
}

<<<<<<< HEAD
export const storage = new DatabaseStorage();

export function getStorageStatus(): { type: string; connected: boolean } {
  return {
    type: "database",
    connected: true
  };
}
=======
class SQLiteStorage implements IStorage {
  private db: SQLiteDatabase;
  private getUserStmt: Statement;
  private getUserByUsernameStmt: Statement;
  private insertUserStmt: Statement;

  constructor(dbPath: string) {
    fs.mkdirSync(path.dirname(dbPath), { recursive: true });
    this.db = new Database(dbPath);
    this.db.exec(`
      CREATE TABLE IF NOT EXISTS users (
        id TEXT PRIMARY KEY,
        username TEXT NOT NULL UNIQUE,
        password TEXT NOT NULL
      );
    `);
    this.getUserStmt = this.db.prepare(
      "SELECT id, username, password FROM users WHERE id = ? LIMIT 1"
    );
    this.getUserByUsernameStmt = this.db.prepare(
      "SELECT id, username, password FROM users WHERE username = ? LIMIT 1"
    );
    this.insertUserStmt = this.db.prepare(
      "INSERT INTO users (id, username, password) VALUES (?, ?, ?)"
    );
  }

  async getUser(id: string): Promise<User | undefined> {
    const row = this.getUserStmt.get(id) as User | undefined;
    return row;
  }

  async getUserByUsername(username: string): Promise<User | undefined> {
    const row = this.getUserByUsernameStmt.get(username) as User | undefined;
    return row;
  }

  async createUser(insertUser: InsertUser): Promise<User> {
    const id = randomUUID();
    this.insertUserStmt.run(id, insertUser.username, insertUser.password);
    return { id, ...insertUser };
  }
}

class MemoryStorage implements IStorage {
  private users = new Map<string, User>();

  async getUser(id: string): Promise<User | undefined> {
    return this.users.get(id);
  }

  async getUserByUsername(username: string): Promise<User | undefined> {
    for (const user of this.users.values()) {
      if (user.username === username) {
        return user;
      }
    }
    return undefined;
  }

  async createUser(insertUser: InsertUser): Promise<User> {
    const user: User = { id: randomUUID(), ...insertUser };
    this.users.set(user.id, user);
    return user;
  }
}

const SQLITE_PATH = path.join(process.cwd(), "data", "aurora-users.db");

let storageProvider: StorageProvider = "memory";
let storageDetails: string | undefined;

let storage: IStorage;
if (isDatabaseAvailable()) {
  storage = new DatabaseStorage();
  storageProvider = "postgres";
} else {
  try {
    storage = new SQLiteStorage(SQLITE_PATH);
    storageProvider = "sqlite";
  } catch (error) {
    storage = new MemoryStorage();
    storageProvider = "memory";
    storageDetails = error instanceof Error ? error.message : "SQLite initialization failed";
  }
}

export function getStorageStatus(): StorageStatus {
  return {
    provider: storageProvider,
    ready: storageProvider !== "memory",
    details: storageDetails,
    sqlitePath: storageProvider === "sqlite" ? SQLITE_PATH : undefined,
  };
}

export { storage };
>>>>>>> 8e694acd
<|MERGE_RESOLUTION|>--- conflicted
+++ resolved
@@ -42,16 +42,6 @@
   }
 }
 
-<<<<<<< HEAD
-export const storage = new DatabaseStorage();
-
-export function getStorageStatus(): { type: string; connected: boolean } {
-  return {
-    type: "database",
-    connected: true
-  };
-}
-=======
 class SQLiteStorage implements IStorage {
   private db: SQLiteDatabase;
   private getUserStmt: Statement;
@@ -148,5 +138,4 @@
   };
 }
 
-export { storage };
->>>>>>> 8e694acd
+export { storage };