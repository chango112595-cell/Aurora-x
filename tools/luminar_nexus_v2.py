#!/usr/bin/env python3
"""
🌌 LUMINAR NEXUS V2 - AURORA'S ADVANCED SYSTEM ORCHESTRATOR
Revolutionary upgrade with AI-driven service management, quantum-inspired architecture,
and autonomous healing capabilities.

Features:
- Quantum-Inspired Service Mesh Architecture
- AI-Driven Autonomous Healing & Self-Optimization
- Advanced Security Guardian with Threat Detection
- Dynamic Load Balancing & Performance Optimization
- Predictive Service Scaling
- Neural Network-Based Anomaly Detection
- Real-time System Health Monitoring
- Advanced Port Management with Auto-Discovery
- Intelligent Request Routing with Context Awareness
- Self-Learning Performance Optimization
- Integrated Aurora Port Manager for Conflict Resolution
"""

import asyncio
import math
import os
import platform
import socket
import subprocess
import sys
import threading
import time
from dataclasses import asdict, dataclass
from datetime import datetime
from typing import Any

import numpy as np
import psutil
from flask import Flask, jsonify, request
from flask_cors import CORS

# Add tools directory to path for Port Manager
sys.path.insert(0, os.path.join(os.path.dirname(__file__)))
try:
    from aurora_port_manager import AuroraPortManager

    PORT_MANAGER_AVAILABLE = True
except ImportError:
    AuroraPortManager = None  # type: ignore
    PORT_MANAGER_AVAILABLE = False
    print("⚠️ Aurora Port Manager not available - using basic port monitoring")


# Import Aurora's Enhanced Intelligence
try:
    from aurora_nexus_bridge import route_to_enhanced_aurora_core

    AURORA_BRIDGE_AVAILABLE = True
except ImportError:
    route_to_enhanced_aurora_core = None  # type: ignore
    AURORA_BRIDGE_AVAILABLE = False
    print("⚠️  Aurora Bridge not available, using fallback routing")


def sanitize_for_json(obj: Any) -> Any:
    """
    Recursively sanitize data structures for JSON serialization.
    Replaces NaN, Infinity, and other non-JSON-safe values with None.
    """
    if isinstance(obj, dict):
        return {k: sanitize_for_json(v) for k, v in obj.items()}
    elif isinstance(obj, (list, tuple)):
        return [sanitize_for_json(v) for v in obj]
    elif isinstance(obj, float):
        if not math.isfinite(obj):  # Catches NaN, Infinity, -Infinity
            return None
        return obj
    elif isinstance(obj, np.floating):
        if not np.isfinite(obj):
            return None
        return float(obj)
    elif isinstance(obj, np.integer):
        return int(obj)
    else:
        return obj


@dataclass
class ServiceHealth:
    """Advanced service health metrics"""

    service_name: str
    port: int
    status: str  # 'healthy', 'degraded', 'critical', 'down'
    response_time: float
    cpu_usage: float
    memory_usage: float
    error_rate: float
    uptime: float
    last_check: datetime
    predictions: dict[str, float]
    anomalies: list[str]


@dataclass
class QuantumServiceMesh:
    """Quantum-inspired service mesh configuration"""

    entanglement_map: dict[str, list[str]]  # Service dependencies
    quantum_states: dict[str, str]  # Service quantum states
    coherence_level: float  # System coherence
    superposition_services: list[str]  # Services in superposition


class AIServiceOrchestrator:
    """AI-driven service orchestration and healing"""

    def __init__(self):
        self.service_history = {}
        self.performance_baselines = {}
        self.anomaly_patterns = {}
        self.learning_model = None
        self.healing_strategies = {}

    def learn_service_patterns(self, service_name: str, metrics: dict):
        """Machine learning-based pattern recognition"""
        if service_name not in self.service_history:
            self.service_history[service_name] = []

        self.service_history[service_name].append(
            {
                "timestamp": time.time(),
                "metrics": metrics,
                "performance_score": self._calculate_performance_score(metrics),
            }
        )

        # Keep only last 1000 entries for efficiency
        if len(self.service_history[service_name]) > 1000:
            self.service_history[service_name] = self.service_history[service_name][-1000:]

    def _calculate_performance_score(self, metrics: dict) -> float:
        """Calculate unified performance score"""
        weights = {
            "response_time": -0.3,  # Lower is better
            "cpu_usage": -0.2,  # Lower is better
            "memory_usage": -0.2,  # Lower is better
            "error_rate": -0.25,  # Lower is better
            "uptime": 0.25,  # Higher is better
        }

        score = 0.0
        for metric, weight in weights.items():
            if metric in metrics:
                score += metrics[metric] * weight

        return max(0.0, min(1.0, score))

    def predict_service_issues(self, service_name: str) -> dict[str, float]:
        """Predict potential service issues using trend analysis"""
        if service_name not in self.service_history or len(self.service_history[service_name]) < 10:
            return {}

        recent_data = self.service_history[service_name][-10:]
        predictions = {}

        # Simple trend analysis (can be replaced with ML models)
        for metric in ["response_time", "cpu_usage", "memory_usage", "error_rate"]:
            values = [entry["metrics"].get(metric, 0) for entry in recent_data]
            if len(values) >= 3:
                trend = np.polyfit(range(len(values)), values, 1)[0]
                predictions[f"{metric}_trend"] = float(trend)
                predictions[f"{metric}_prediction_5min"] = float(values[-1] + trend * 5)

        return predictions

    def recommend_healing_action(self, service_health: ServiceHealth) -> str | None:
        """AI-recommended healing actions with pattern learning"""
        # Track healing effectiveness
        service_name = getattr(service_health, "service_name", "unknown")

        if service_health.status == "critical":
            if service_health.memory_usage > 0.9:
                action = "restart_service"
                self._record_healing_strategy(service_name, action, "high_memory")
                return action
            elif service_health.error_rate > 0.1:
                action = "restart_service"
                self._record_healing_strategy(service_name, action, "high_errors")
                return action
            elif service_health.response_time > 5.0:
                action = "scale_service"
                self._record_healing_strategy(service_name, action, "slow_response")
                return action

        elif service_health.status == "degraded":
            if service_health.cpu_usage > 0.8:
                action = "scale_service"
                self._record_healing_strategy(service_name, action, "high_cpu")
                return action
            elif service_health.memory_usage > 0.8:
                action = "optimize_memory"
                self._record_healing_strategy(service_name, action, "elevated_memory")
                return action

        return None

    def _record_healing_strategy(self, service_name: str, action: str, reason: str):
        """Record healing actions for learning which strategies work best"""
        if service_name not in self.healing_strategies:
            self.healing_strategies[service_name] = []

        self.healing_strategies[service_name].append({"timestamp": time.time(), "action": action, "reason": reason})

        # Keep last 100 healing actions
        if len(self.healing_strategies[service_name]) > 100:
            self.healing_strategies[service_name] = self.healing_strategies[service_name][-100:]

    def learn_optimal_thresholds(self, service_name: str) -> dict[str, float]:
        """Machine learning to determine optimal thresholds for this service"""
        if service_name not in self.service_history or len(self.service_history[service_name]) < 50:
            # Return default thresholds
            return {
                "cpu_threshold": 80.0,
                "memory_threshold": 85.0,
                "response_time_threshold": 1000.0,
                "error_rate_threshold": 5.0,
            }

        # Analyze historical data to find optimal thresholds
        history = self.service_history[service_name]

        # Extract metrics
        cpu_values = [h["metrics"].get("cpu_usage", 0) for h in history]
        memory_values = [h["metrics"].get("memory_usage", 0) for h in history]
        response_times = [h["metrics"].get("response_time", 0) for h in history]
        error_rates = [h["metrics"].get("error_rate", 0) for h in history]

        # Calculate 90th percentile as threshold (balance between sensitivity and false positives)
        def percentile_90(values):
            sorted_vals = sorted(values)
            index = int(len(sorted_vals) * 0.90)
            return sorted_vals[index] if sorted_vals else 0

        return {
            "cpu_threshold": percentile_90(cpu_values),
            "memory_threshold": percentile_90(memory_values),
            "response_time_threshold": percentile_90(response_times),
            "error_rate_threshold": percentile_90(error_rates),
        }

    def detect_service_patterns(self, service_name: str) -> dict[str, Any]:
        """Advanced pattern detection using ML techniques"""
        if service_name not in self.service_history or len(self.service_history[service_name]) < 30:
            return {"status": "insufficient_data"}

        history = self.service_history[service_name]

        # Pattern 1: Periodic behavior (daily, weekly cycles)
        periodicity = self._detect_periodicity(service_name)

        # Pattern 2: Correlation between metrics
        correlations = self._analyze_metric_correlations(history)

        # Pattern 3: Failure precursors (what happens before service fails)
        failure_precursors = self._identify_failure_precursors(history)

        return {
            "status": "patterns_detected",
            "periodicity": periodicity,
            "correlations": correlations,
            "failure_precursors": failure_precursors,
            "data_points_analyzed": len(history),
        }

    def _detect_periodicity(self, service_name: str) -> dict:
        """Detect if service has periodic patterns (e.g., daily traffic spikes)"""
        history = self.service_history[service_name]

        # Extract timestamps and a key metric (e.g., performance score)
        time_series = [(h["timestamp"], h["performance_score"]) for h in history]

        if len(time_series) < 50:
            return {"detected": False}

        # Simple autocorrelation check for daily patterns (86400 seconds)
        # This is a simplified version - real ML would use FFT or more sophisticated methods
        daily_pattern_detected = self._check_pattern_interval(time_series, 86400, tolerance=3600)

        return {
            "detected": daily_pattern_detected,
            "type": "daily" if daily_pattern_detected else "none",
            "confidence": 0.7 if daily_pattern_detected else 0.1,
        }

    def _check_pattern_interval(self, time_series: list, interval: float, tolerance: float) -> bool:
        """Check if patterns repeat at given interval"""
        if len(time_series) < 10:
            return False

        # Look for similar values at interval distances
        matches = 0
        comparisons = 0

        for i in range(len(time_series) - 5):
            t1, v1 = time_series[i]

            # Find points approximately 'interval' seconds later
            for j in range(i + 1, len(time_series)):
                t2, v2 = time_series[j]
                time_diff = abs((t2 - t1) - interval)

                if time_diff < tolerance:
                    comparisons += 1
                    value_diff = abs(v1 - v2)
                    if value_diff < 0.2:  # Values are similar
                        matches += 1
                    break

        return comparisons > 0 and (matches / comparisons) > 0.6

    def _analyze_metric_correlations(self, history: list) -> dict:
        """Analyze correlations between different metrics"""
        if len(history) < 20:
            return {}

        # Extract metric arrays
        metrics_data = {}
        metric_names = ["cpu_usage", "memory_usage", "response_time", "error_rate"]

        for metric_name in metric_names:
            metrics_data[metric_name] = [h["metrics"].get(metric_name, 0) for h in history]

        # Calculate simple correlations
        correlations = {}

        # CPU vs Response Time
        correlations["cpu_response_correlation"] = self._simple_correlation(
            metrics_data["cpu_usage"], metrics_data["response_time"]
        )

        # Memory vs Error Rate
        correlations["memory_error_correlation"] = self._simple_correlation(
            metrics_data["memory_usage"], metrics_data["error_rate"]
        )

        return correlations

    def _simple_correlation(self, x: list, y: list) -> float:
        """Calculate Pearson correlation coefficient"""
        if len(x) != len(y) or len(x) < 2:
            return 0.0

        n = len(x)
        mean_x = sum(x) / n
        mean_y = sum(y) / n

        numerator = sum((x[i] - mean_x) * (y[i] - mean_y) for i in range(n))
        denominator_x = sum((x[i] - mean_x) ** 2 for i in range(n)) ** 0.5
        denominator_y = sum((y[i] - mean_y) ** 2 for i in range(n)) ** 0.5

        if denominator_x == 0 or denominator_y == 0:
            return 0.0

        return numerator / (denominator_x * denominator_y)

    def _identify_failure_precursors(self, history: list) -> list[str]:
        """Identify patterns that typically precede service failures"""
        precursors = []

        # Look for failures (high error rate or very slow response)
        for i in range(len(history) - 5, len(history)):
            entry = history[i]
            if entry["metrics"].get("error_rate", 0) > 10 or entry["metrics"].get("response_time", 0) > 5000:
                # This was a failure - check what happened before
                if i > 5:
                    before_failure = history[i - 5 : i]

                    # Check if memory was climbing
                    memory_vals = [h["metrics"].get("memory_usage", 0) for h in before_failure]
                    if all(memory_vals[j] <= memory_vals[j + 1] for j in range(len(memory_vals) - 1)):
                        if "memory_leak_pattern" not in precursors:
                            precursors.append("memory_leak_pattern")

                    # Check if CPU spiked before failure
                    cpu_vals = [h["metrics"].get("cpu_usage", 0) for h in before_failure]
                    if any(cpu > 90 for cpu in cpu_vals):
                        if "cpu_spike_before_failure" not in precursors:
                            precursors.append("cpu_spike_before_failure")

        return precursors


class LuminarNexusV2:
    """Advanced System Orchestrator with AI-driven management"""

    def __init__(self):
        self.version = "2.0.0"
        self.initialized_at = datetime.now()
        self.service_registry = {}
        self.health_monitor = {}
        self.monitoring_active = True
        self.port_healing_active = True

        # Initialize AI components
        self.ai_orchestrator = AIServiceOrchestrator()
        self.security_guardian = SecurityGuardian()
        self.performance_optimizer = PerformanceOptimizer()
        self.predictive_scaler = PredictiveScaler()
        self.neural_anomaly_detector = NeuralAnomalyDetector()

        # Initialize Quantum Service Mesh
        self.quantum_mesh = QuantumServiceMesh(
            entanglement_map={}, quantum_states={}, coherence_level=1.0, superposition_services=[]
        )

        # Configuration
        self.config = {
            "monitoring_interval": 5,
            "healing_enabled": True,
            "ai_learning_enabled": True,
            "quantum_coherence_threshold": 0.7,
        }

        # Get the current working directory
        cwd = os.getcwd()

        # Determine correct Python command for the platform
        python_cmd = "python" if platform.system() == "Windows" else "python3"

        # Server configurations (cross-platform)
        self.servers = {
            "bridge": {
                "name": "Aurora Bridge Service",
                "command": f"cd {cwd} && {python_cmd} -m aurora_x.bridge.service",
                "session": "aurora-bridge",
                "port": 5001,
                "health_check": "http://localhost:5001/health",
            },
            "backend": {
                "name": "Aurora Backend API",
                "command": f"cd {cwd} && {'set NODE_ENV=development &&' if platform.system() == 'Windows' else 'NODE_ENV=development'} npx tsx server/index.ts",
                "session": "aurora-backend",
                "port": 5000,
                "health_check": "http://localhost:5000/health",
            },
            "self-learn": {
                "name": "Aurora Self-Learning Server",
                "command": f"cd {cwd} && {python_cmd} -m aurora_x.self_learn_server",
                "session": "aurora-self-learn",
                "port": 5002,
                "health_check": "http://localhost:5002/health",
            },
            "chat": {
                "name": "Aurora Chat Server",
                "command": f"cd {cwd} && {python_cmd} aurora_chat_server.py --port 5003",
                "session": "aurora-chat",
                "port": 5003,
                "health_check": "http://localhost:5003/health",
            },
        }

        # Initialize Port Manager if available
        self.port_manager = None
        if PORT_MANAGER_AVAILABLE and AuroraPortManager is not None:
            try:
                self.port_manager = AuroraPortManager()
                print("✅ Aurora Port Manager integrated with Luminar Nexus v2")
            except Exception as e:
                print(f"⚠️  Could not initialize Port Manager: {e}")

        print("🌌 Luminar Nexus v2 initialized")
        print(f"   Version: {self.version}")
        print(f"   Quantum Coherence: {self.quantum_mesh.coherence_level:.2f}")
        print(f"   AI Learning: {'Enabled' if self.config['ai_learning_enabled'] else 'Disabled'}")
        print(f"   Autonomous Healing: {'Enabled' if self.config['healing_enabled'] else 'Disabled'}")

    def register_service(
        self,
        name: str,
        port: int,
        service_type: str = "standard",
        dependencies: list[str] | None = None,
        quantum_state: str = "stable",
    ):
        """Register a service with advanced metadata"""
        self.service_registry[name] = {
            "port": port,
            "type": service_type,
            "dependencies": dependencies or [],
            "quantum_state": quantum_state,
            "registered_at": datetime.now(),
            "restart_count": 0,
            "performance_tier": "standard",
        }

        # Initialize quantum entanglement
        if dependencies:
            self.quantum_mesh.entanglement_map[name] = dependencies

        self.quantum_mesh.quantum_states[name] = quantum_state

        # Initialize health monitoring
        self._initialize_health_monitoring(name, port)

        print(f"🔗 Service '{name}' registered on port {port} with quantum state '{quantum_state}'")

    def _initialize_health_monitoring(self, service_name: str, port: int):
        """Initialize comprehensive health monitoring for a service"""
        self.health_monitor[service_name] = ServiceHealth(
            service_name=service_name,
            port=port,
            status="unknown",
            response_time=0.0,
            cpu_usage=0.0,
            memory_usage=0.0,
            error_rate=0.0,
            uptime=0.0,
            last_check=datetime.now(),
            predictions={},
            anomalies=[],
        )

    async def comprehensive_health_check(self, service_name: str) -> ServiceHealth | None:
        """Advanced health check with AI analysis"""
        if service_name not in self.health_monitor:
            return None

        start_time = time.time()
        health = self.health_monitor[service_name]

        try:
            # Network connectivity check
            sock = socket.socket(socket.AF_INET, socket.SOCK_STREAM)
            sock.settimeout(1)
            result = sock.connect_ex(("localhost", health.port))
            sock.close()

            if result == 0:
                health.status = "healthy"
                health.response_time = time.time() - start_time
            else:
                health.status = "down"
                health.response_time = None  # Don't use infinity - service is down

            # System resource monitoring
            try:
                # Find process using the port
                for proc in psutil.process_iter(["pid", "name", "cpu_percent", "memory_percent"]):
                    try:
                        if hasattr(proc, "net_connections"):
                            connections = proc.net_connections()  # type: ignore
                            for conn in connections:
                                if conn.laddr.port == health.port:
                                    health.cpu_usage = proc.cpu_percent() / 100.0
                                    health.memory_usage = proc.memory_percent() / 100.0
                                    break
                    except (psutil.NoSuchProcess, psutil.AccessDenied, AttributeError):
                        continue
            except Exception:  # noqa: BLE001 - Ignore status check errors
                pass

            # AI-based health assessment (only for services that are up)
            if health.status != "down":
                metrics = {
                    "response_time": health.response_time if health.response_time is not None else 0.0,
                    "cpu_usage": health.cpu_usage,
                    "memory_usage": health.memory_usage,
                    "error_rate": health.error_rate,
                }

                # Learn patterns for AI improvement
                self.ai_orchestrator.learn_service_patterns(service_name, metrics)

                # Generate predictions
                health.predictions = self.ai_orchestrator.predict_service_issues(service_name)

                # Anomaly detection
                health.anomalies = self.neural_anomaly_detector.detect_anomalies(service_name, metrics)

            # Performance classification (only for services that are up)
            if health.status != "down":
                if (
                    health.response_time
                    and health.response_time > 2.0
                    or health.cpu_usage > 0.9
                    or health.memory_usage > 0.9
                ):
                    health.status = "critical"
                elif (
                    health.response_time
                    and health.response_time > 1.0
                    or health.cpu_usage > 0.7
                    or health.memory_usage > 0.7
                ):
                    health.status = "degraded"
                elif health.status != "down":
                    health.status = "healthy"

            health.last_check = datetime.now()

        except Exception as e:
            health.status = "error"
            health.anomalies.append(f"Health check error: {str(e)}")

        return health

    async def autonomous_healing(self, service_name: str):
        """AI-driven autonomous healing"""
        if not self.config["healing_enabled"]:
            return

        health = await self.comprehensive_health_check(service_name)
        if not health:
            return

        healing_action = self.ai_orchestrator.recommend_healing_action(health)

        if healing_action:
            print(f"🔧 Autonomous healing: {healing_action} for service '{service_name}'")

            if healing_action == "restart_service":
                await self._restart_service(service_name)
            elif healing_action == "scale_service":
                await self._scale_service(service_name)
            elif healing_action == "optimize_memory":
                await self._optimize_memory(service_name)

    async def _restart_service(self, service_name: str):
        """Graceful service restart using tmux"""
        if service_name not in self.service_registry:
            return

        service_info = self.service_registry[service_name]
        service_info["restart_count"] += 1

        print(f"🔄 Restarting service '{service_name}' (restart #{service_info['restart_count']})")

        # Stop the service first
        await self._stop_service_internal(service_name)
        await asyncio.sleep(2)

        # Start the service again
        await self._start_service_internal(service_name)

    async def _scale_service(self, service_name: str):
        """Intelligent service scaling - adjust resource limits"""
        if service_name not in self.service_registry:
            return

        print(f"📈 Scaling service '{service_name}' for better performance")

        try:
            # Get service process and adjust priority
            for proc in psutil.process_iter(["pid", "name", "cmdline"]):
                try:
                    if service_name in " ".join(proc.info["cmdline"] or []):
                        # Increase process priority (nice value)
                        proc.nice(-5)  # Higher priority
                        print(f"   ✅ Increased priority for {service_name}")
                        break
                except (psutil.NoSuchProcess, psutil.AccessDenied):
                    continue
        except Exception as e:
            print(f"   ⚠️ Scaling error: {e}")

    async def _optimize_memory(self, service_name: str):
        """Memory optimization strategies - trigger garbage collection"""
        if service_name not in self.service_registry:
            return

        print(f"🧠 Optimizing memory for service '{service_name}'")

        try:
            # For Python processes, we can send signals to trigger GC
            import signal

            for proc in psutil.process_iter(["pid", "name", "cmdline"]):
                try:
                    cmdline = " ".join(proc.info["cmdline"] or [])
                    if service_name in cmdline and "python" in cmdline.lower():
                        # Send SIGUSR1 for potential GC trigger (if service handles it)
                        # SIGUSR1 only exists on Unix systems
                        if hasattr(signal, "SIGUSR1"):
                            proc.send_signal(signal.SIGUSR1)
                        print(f"   ✅ Sent memory optimization signal to {service_name}")
                        break
                except (psutil.NoSuchProcess, psutil.AccessDenied):
                    continue
        except Exception as e:
            print(f"   ⚠️ Memory optimization error: {e}")

    # ============================================================================
    # SERVER MANAGEMENT - Cross-platform service control
    # ============================================================================

    def is_windows(self) -> bool:
        """Check if running on Windows"""
        return platform.system() == "Windows"

    def check_tmux_installed(self) -> bool:
        """Check if tmux is available (Linux/macOS only)"""
        if self.is_windows():
            return False  # Windows doesn't use tmux
        try:
            subprocess.run(["tmux", "-V"], capture_output=True, check=True, timeout=2)
            return True
        except (subprocess.CalledProcessError, FileNotFoundError):
            print("⚠️ tmux not installed - required for service management on Linux/macOS")
            return False

    async def _start_service_internal(self, service_key: str) -> bool:
        """Start a service (cross-platform)"""
        if service_key not in self.servers:
            print(f"❌ Unknown service: {service_key}")
            return False

        server = self.servers[service_key]
        session = server["session"]
        command = server["command"]

        print(f"🚀 Starting {server['name']}...")

        if self.is_windows():
            # Windows: Start process directly in background
            try:
                # Parse command for Windows
                if command.startswith("cd "):
                    # Extract directory and actual command
                    parts = command.split(" && ", 1)
                    cwd = parts[0].replace("cd ", "").strip()
                    actual_cmd = parts[1] if len(parts) > 1 else "echo No command"
                else:
                    cwd = None
                    actual_cmd = command

                # Create logs directory
                logs_dir = os.path.join(cwd if cwd else os.getcwd(), "logs")
                os.makedirs(logs_dir, exist_ok=True)

                # Create log files for this service
                log_file = os.path.join(logs_dir, f"{session}.log")
                err_file = os.path.join(logs_dir, f"{session}.err")

                # Start process in background with logging
                with open(log_file, "w", encoding="utf-8") as out, open(err_file, "w", encoding="utf-8") as err:
                    # Windows-specific process creation flags
                    creation_flags = 0
                    if self.is_windows():
                        try:
                            creation_flags = subprocess.CREATE_NEW_PROCESS_GROUP  # type: ignore
                        except AttributeError:
                            creation_flags = 0x00000200  # CREATE_NEW_PROCESS_GROUP value on Windows

                    subprocess.Popen(
                        actual_cmd,
                        shell=True,
                        cwd=cwd,
                        stdout=out,
                        stderr=err,
                        creationflags=creation_flags,
                    )

                print("   ✅ Started in background")
                print(f"   🔌 Port: {server['port']}")
                print(f"   📝 Logs: {log_file}")

                # Wait and check health with retries
                max_retries = 5
                for attempt in range(max_retries):
                    await asyncio.sleep(2)  # Wait 2 seconds between checks
                    if await self._check_service_health(service_key):
                        print("   ✅ Health check PASSED")
                        return True
                    elif attempt < max_retries - 1:
                        print(f"   ⏳ Waiting for service to start... ({attempt + 1}/{max_retries})")

                print("   ⚠️  Server started but health check pending...")
                # Check error log for issues
                if os.path.exists(err_file) and os.path.getsize(err_file) > 0:
                    try:
                        with open(err_file, encoding="utf-8", errors="ignore") as f:
                            errors = f.read()
                            if errors:
                                print(f"   ⚠️  Errors detected: {errors[:200]}")
                    except Exception:  # noqa: BLE001 - Ignore log read errors
                        pass  # Ignore encoding errors when reading logs
                return True
            except Exception as e:  # noqa: BLE001 - Broad catch for start operation
                print(f"   ❌ Failed to start: {e}")
                return False
        else:
            # Linux/macOS: Use tmux
            if not self.check_tmux_installed():
                return False

            # Kill existing session if it exists
            subprocess.run(
                ["tmux", "kill-session", "-t", session],
                stdout=subprocess.DEVNULL,
                stderr=subprocess.DEVNULL,
                check=False,
            )

            # Create new tmux session and run command
            result = subprocess.run(
                ["tmux", "new-session", "-d", "-s", session, command],
                capture_output=True,
                text=True,
                timeout=5,
                check=False,
            )

            if result.returncode == 0:
                print(f"   ✅ Started in tmux session: {session}")
                print(f"   🔌 Port: {server['port']}")

                # Wait and check health
                await asyncio.sleep(3)
                if await self._check_service_health(service_key):
                    print("   ✅ Health check PASSED")
                    return True
                else:
                    print("   ⚠️  Server started but health check pending...")
                    return True
            else:
                print(f"   ❌ Failed to start: {result.stderr}")
                return False

    async def _stop_service_internal(self, service_key: str) -> bool:
        """Stop a service (cross-platform)"""
        if service_key not in self.servers:
            print(f"❌ Unknown service: {service_key}")
            return False

        server = self.servers[service_key]
        session = server["session"]
        port = server["port"]

        print(f"🛑 Stopping {server['name']}...")

        if self.is_windows():
            # Windows: Find and kill process using the port
            try:
                killed = False
                for proc in psutil.process_iter(["pid", "name"]):
                    try:
                        # Get connections for this process
                        connections = proc.connections()
                        for conn in connections:
                            if hasattr(conn, "laddr") and conn.laddr.port == port:
                                proc.kill()
                                print(f"   ✅ Killed process {proc.pid} ({proc.name()}) on port {port}")
                                killed = True
                    except (psutil.NoSuchProcess, psutil.AccessDenied, psutil.ZombieProcess):
                        pass
                    except Exception:
                        pass  # Skip processes we can't access

                if not killed:
                    print(f"   ⚠️  No process found on port {port}")
                return killed
            except Exception as e:
                print(f"   ❌ Error stopping service: {e}")
                return False
        else:
            # Linux/macOS: Kill tmux session
            result = subprocess.run(
                ["tmux", "kill-session", "-t", session], capture_output=True, text=True, timeout=2, check=False
            )

            if result.returncode == 0:
                print(f"   ✅ Stopped session: {session}")
                return True
            else:
                print(f"   ⚠️  Session may not exist: {session}")
                return False

    def _is_port_in_use(self, port: int) -> bool:
        """Check if a port is in use"""
        try:
            with socket.socket(socket.AF_INET, socket.SOCK_STREAM) as s:
                return s.connect_ex(("localhost", port)) == 0
        except (OSError, subprocess.CalledProcessError):
            return False

    async def _check_service_health(self, service_key: str) -> bool:
        """Check if a service is responding to health checks"""
        if service_key not in self.servers:
            return False

        server = self.servers[service_key]
        base_url = server["health_check"]

        # Try multiple health check patterns
        health_endpoints = [
            base_url,
            base_url.replace("/healthz", "/health"),
            base_url.replace("/health", "/healthz"),
            base_url.replace("/health", "/api/health"),
        ]

        for endpoint in health_endpoints:
            try:
                # Use urllib instead of curl for cross-platform compatibility
                import json
                import urllib.request
                from urllib.error import HTTPError, URLError

                req = urllib.request.Request(endpoint, headers={"User-Agent": "Aurora/2.0"})
                try:
                    with urllib.request.urlopen(req, timeout=3) as response:
                        if response.status == 200:
                            response_data = response.read().decode("utf-8")
                            try:
                                # Try to parse as JSON
                                data = json.loads(response_data)
                                if isinstance(data, dict):
                                    # Check if 'ok' field is True
                                    if data.get("ok") is True or data.get("ok") == "true":
                                        return True
                                    # Also check status field
                                    status_value = str(data.get("status", "")).lower()
                                    if any(
                                        indicator in status_value
                                        for indicator in ["ok", "healthy", "online", "running"]
                                    ):
                                        return True
                            except json.JSONDecodeError:
                                # If not JSON, check raw text
                                response_text = response_data.lower()
                                if any(
                                    indicator in response_text
                                    for indicator in ["ok", "healthy", "status", "true", "online"]
                                ):
                                    return True
                except (URLError, HTTPError, TimeoutError, ConnectionError, OSError):
                    # OSError covers socket.timeout on Windows
                    continue
            except Exception:
                continue

        return False

    def start_server(self, server_key: str) -> bool:
        """Public API to start a server"""
        loop = asyncio.new_event_loop()
        asyncio.set_event_loop(loop)
        result = loop.run_until_complete(self._start_service_internal(server_key))
        loop.close()
        return result

    def stop_server(self, server_key: str) -> bool:
        """Public API to stop a server"""
        loop = asyncio.new_event_loop()
        asyncio.set_event_loop(loop)
        result = loop.run_until_complete(self._stop_service_internal(server_key))
        loop.close()
        return result

    def start_all_servers(self):
        """Start all Aurora services"""
        print("\n🌌 Luminar Nexus V2: Starting ALL services...\n")

        for server_key in self.servers.keys():
            self.start_server(server_key)
            time.sleep(2)  # Stagger starts

        print("\n✅ All services started!\n")
        self.show_status()

    def stop_all_servers(self):
        """Stop all Aurora services"""
        print("\n🛑 Luminar Nexus V2: Stopping ALL services...\n")

        for server_key in self.servers.keys():
            self.stop_server(server_key)

        print("\n✅ All services stopped!\n")

    def show_status(self):
        """Show detailed status of all services"""
        print("=" * 70)
        print("📊 LUMINAR NEXUS V2 - SERVER STATUS")
        print("=" * 70)

        # Try to get tmux session info if available
        try:
            session_result = subprocess.run(
                ["tmux", "list-sessions"], capture_output=True, text=True, timeout=2, check=False
            )
        except (FileNotFoundError, subprocess.TimeoutExpired):
            print("ℹ️  tmux not available - using direct process management")
            session_result = None

        # Check each service
        for service_name, config in self.servers.items():
            port = config["port"]

            # Check if service is running via port or process
            session_name = f"aurora-{service_name}"

            if session_result is None:
                # No tmux - check by port directly
                with socket.socket(socket.AF_INET, socket.SOCK_STREAM) as s:
                    s.settimeout(1)
                    running = s.connect_ex(("127.0.0.1", port)) == 0
                print(
                    f"{'✅' if running else '❌'} {service_name:20} Port {port:5} {'RUNNING' if running else 'STOPPED'}"
                )
                continue

            # tmux available - check session
            if session_result and session_name in session_result.stdout:
                # Check health
                try:
                    health_ok = asyncio.run(self._check_service_health(service_name))
                except Exception:
                    health_ok = False
                status = "RUNNING"
                icon = "✅"
                print(
                    f"{icon} {service_name:20} Port {port:5} {status} (tmux:{session_name}) Health: {'✅ OK' if health_ok else '❌ Not responding'}"
                )
            else:
                icon = "❌"
                status = "STOPPED"
                print(f"{icon} {service_name:20} Port {port:5} {status} (tmux:{session_name})")

    def start_advanced_monitoring(self):
        """Start advanced monitoring with AI analysis"""

        def monitoring_loop():
            while self.monitoring_active:
                try:
                    # Run health checks for all services
                    loop = asyncio.new_event_loop()
                    asyncio.set_event_loop(loop)

                    for service_name in self.service_registry.keys():
                        health = loop.run_until_complete(self.comprehensive_health_check(service_name))

                        # Autonomous healing if needed
                        if health and health.status in ["critical", "degraded"]:
                            loop.run_until_complete(self.autonomous_healing(service_name))

                    loop.close()

                    # Update quantum coherence
                    self._update_quantum_coherence()

                    # Run port conflict resolution if available
                    if self.port_manager and self.port_healing_active:
                        self._check_and_heal_ports()

                    time.sleep(self.config["monitoring_interval"])

                except Exception as e:
                    print(f"⚠️  Monitoring error: {e}")
                    time.sleep(5)

        monitoring_thread = threading.Thread(target=monitoring_loop, daemon=True)
        monitoring_thread.start()
        print("🔍 Advanced monitoring started with AI analysis")

    def _check_and_heal_ports(self):
        """Check for port conflicts and heal automatically"""
        try:
            if not self.port_manager:
                return

            # Scan for conflicts
            port_usage = self.port_manager.scan_port_usage()
            conflicts = self.port_manager.identify_conflicts(port_usage)

            if conflicts:
                print(f"🔧 Nexus v2 detected {len(conflicts)} port conflicts - initiating healing")
                results = self.port_manager.resolve_conflicts(conflicts)

                # Update quantum coherence based on healing success
                if results:
                    success_rate = sum(1 for success in results.values() if success) / len(results)
                    if success_rate < 0.8:
                        self.quantum_mesh.coherence_level *= 0.9  # Reduce coherence if healing fails
                    else:
                        self.quantum_mesh.coherence_level = min(1.0, self.quantum_mesh.coherence_level * 1.05)

                    print(f"✅ Port healing completed with {success_rate:.1%} success rate")

        except Exception as e:
            print(f"❌ Port healing error: {e}")

    def get_port_status(self) -> dict[str, Any]:
        """Get comprehensive port status"""
        if not self.port_manager:
            return {"error": "Port Manager not available", "available": False}

        try:
            status = self.port_manager.get_status_report()
            status["integration"] = "active"
            return status
        except Exception as e:  # noqa: BLE001 - Broad catch for server status
            return {"error": str(e), "available": False}

    def _update_quantum_coherence(self):
        """Update system quantum coherence level"""
        # Only count services that have been checked (not in "unknown" state)
        checked_services = [h for h in self.health_monitor.values() if h.status != "unknown"]

        if checked_services:
            healthy_services = sum(1 for health in checked_services if health.status == "healthy")
            total_checked = len(checked_services)
            self.quantum_mesh.coherence_level = healthy_services / total_checked
        else:
            # Keep initial coherence of 1.0 until first health check completes
            self.quantum_mesh.coherence_level = 1.0

        # If coherence is low, trigger system-wide healing
        # Skip warning only if all services are still in unknown state (initial health check not complete)
        all_unknown = all(health.status == "unknown" for health in self.health_monitor.values())
        if self.quantum_mesh.coherence_level < self.config["quantum_coherence_threshold"] and not all_unknown:
            print(f"⚠️  Quantum coherence low: {self.quantum_mesh.coherence_level:.2f}")

    def get_system_status(self) -> dict[str, Any]:
        """Get comprehensive system status"""
        return {
            "version": self.version,
            "uptime": str(datetime.now() - self.initialized_at),
            "quantum_coherence": self.quantum_mesh.coherence_level,
            "total_services": len(self.service_registry),
            "healthy_services": sum(1 for h in self.health_monitor.values() if h.status == "healthy"),
            "ai_learning_active": self.config["ai_learning_enabled"],
            "autonomous_healing_active": self.config["healing_enabled"],
            "services": {name: asdict(health) for name, health in self.health_monitor.items()},
        }

    def create_advanced_api(self) -> Flask:
        """Create advanced API with intelligent routing"""
        app = Flask(__name__)
        CORS(app)

        @app.route("/api/nexus/status", methods=["GET"])
        def get_status():
            status = self.get_system_status()
            sanitized_status = sanitize_for_json(status)
            return jsonify(sanitized_status)

        @app.route("/api/nexus/health/<service_name>", methods=["GET"])
        def get_service_health(service_name):
            if service_name in self.health_monitor:
                return jsonify(asdict(self.health_monitor[service_name]))
            return jsonify({"error": "Service not found"}), 404

        @app.route("/api/nexus/quantum", methods=["GET"])
        def get_quantum_status():
            return jsonify(asdict(self.quantum_mesh))

        @app.route("/api/nexus/ports", methods=["GET"])
        def get_port_status():
            """Get comprehensive port status and conflicts"""
            return jsonify(self.get_port_status())

        @app.route("/api/nexus/ports/heal", methods=["POST"])
        def heal_ports():
            """Manually trigger port conflict healing"""
            if not self.port_manager:
                return jsonify({"error": "Port Manager not available"}), 503

            try:
                self._check_and_heal_ports()
                return jsonify({"message": "Port healing initiated", "success": True})
            except Exception as e:
                return jsonify({"error": str(e), "success": False}), 500

        @app.route("/api/chat", methods=["POST"])
        def intelligent_chat_routing():
            """Intelligent chat routing with Aurora Bridge"""
            try:
                data = request.get_json()
                message = data.get("message", "")
                session_id = data.get("session_id", "default")

                if not message:
                    return jsonify({"error": "No message provided"}), 400

                # Advanced routing through Aurora Bridge
                if AURORA_BRIDGE_AVAILABLE and route_to_enhanced_aurora_core is not None:
                    print(f"🌌 Nexus v2 → Aurora Bridge: {message[:50]}...")
                    response = route_to_enhanced_aurora_core(message, session_id)
                else:
                    response = "Nexus v2 operational, but Aurora Bridge unavailable. Please check system configuration."

                return jsonify(
                    {
                        "response": response,
                        "session_id": session_id,
                        "timestamp": time.time(),
                        "nexus_version": self.version,
                        "quantum_coherence": self.quantum_mesh.coherence_level,
                    }
                )

            except Exception as e:
                print(f"❌ Chat routing error: {e}")
                return jsonify({"error": str(e)}), 500

        @app.route("/chat", methods=["GET", "POST"])
        def chat_alias():
            """Route alias for /chat → /api/chat compatibility (Aurora autonomous fix)"""
            if request.method == "POST":
                return intelligent_chat_routing()
            return (
                jsonify(
                    {
                        "error": "Use POST method",
                        "correct_endpoint": "/api/chat",
                        "usage": 'POST /api/chat or POST /chat with JSON body: {"message": "your message"}',
                        "aurora_fix": "Route alias added by Aurora autonomous endpoint fix",
                    }
                ),
                405,
            )

        return app


class SecurityGuardian:
    """Advanced security guardian with threat detection (Aurora Tier 11: Security & Cryptography)"""

    def __init__(self):
        self.threat_patterns = {
            "sql_injection": [
                r"(?i)(union.*select|insert.*into|delete.*from|drop.*table|exec\s*\(|;.*--|'.*or.* =.*)",
                "SQL Injection attempt",
            ],
            "path_traversal": [r"\.\.\/|\.\.\\", "Path traversal attempt"],
            "xss": [r"<script|javascript:|onerror=|onload=", "XSS attempt"],
            "command_injection": [r"[;&|]|\$\(|`", "Command injection attempt"],
            "excessive_requests": {"threshold": 100, "window": 60},
        }
        self.security_events = []
        self.blocked_ips = set()
        self.request_tracking = {}  # IP -> list of request timestamps

    def detect_threats(self, request_data: dict) -> list[str]:
        """Advanced threat detection using pattern matching and behavioral analysis"""
        threats = []
        source_ip = request_data.get("ip", "unknown")
        request_path = request_data.get("path", "")
        request_body = str(request_data.get("body", ""))
        request_params = str(request_data.get("params", ""))

        # Check if IP is already blocked
        if source_ip in self.blocked_ips:
            threats.append(f"BLOCKED_IP: {source_ip} is on blocklist")
            return threats

        # Pattern-based threat detection
        import re

        full_request = f"{request_path} {request_body} {request_params}"

        for threat_type, pattern_data in self.threat_patterns.items():
            if threat_type == "excessive_requests":
                continue  # Handled separately

            pattern, description = pattern_data
            if re.search(pattern, full_request):
                threats.append(f"{threat_type.upper()}: {description}")
                self._log_security_event(source_ip, threat_type, request_path)

        # Rate limiting / DDoS detection
        if self._check_rate_limit(source_ip):
            threats.append(f"RATE_LIMIT_EXCEEDED: {source_ip} exceeds request threshold")
            self.blocked_ips.add(source_ip)

        # Port scanning detection
        if self._detect_port_scan(source_ip, request_data.get("port")):
            threats.append(f"PORT_SCAN_DETECTED: {source_ip} scanning ports")
            self.blocked_ips.add(source_ip)

        return threats

    def _check_rate_limit(self, ip: str) -> bool:
        """Check if IP exceeds rate limits"""
        current_time = time.time()
        threshold = self.threat_patterns["excessive_requests"]["threshold"]
        window = self.threat_patterns["excessive_requests"]["window"]

        if ip not in self.request_tracking:
            self.request_tracking[ip] = []

        # Add current request
        self.request_tracking[ip].append(current_time)

        # Remove old requests outside window
        self.request_tracking[ip] = [t for t in self.request_tracking[ip] if current_time - t < window]

        return len(self.request_tracking[ip]) > threshold

    def _detect_port_scan(self, ip: str, port: int | None) -> bool:
        """Detect port scanning behavior"""
        if not port:
            return False

        # Track ports accessed by IP
        port_key = f"{ip}_ports"
        if port_key not in self.request_tracking:
            self.request_tracking[port_key] = set()

        self.request_tracking[port_key].add(port)

        # If accessing more than 5 different ports in short time, likely scanning
        return len(self.request_tracking[port_key]) > 5

    def _log_security_event(self, ip: str, threat_type: str, path: str):
        """Log security events for analysis"""
        event = {"timestamp": time.time(), "ip": ip, "threat": threat_type, "path": path}
        self.security_events.append(event)

        # Keep only last 10000 events
        if len(self.security_events) > 10000:
            self.security_events = self.security_events[-10000:]

    def get_security_report(self) -> dict:
        """Generate security report"""
        return {
            "total_threats": len(self.security_events),
            "blocked_ips": list(self.blocked_ips),
            "recent_events": self.security_events[-50:],
            "threat_summary": self._summarize_threats(),
        }

    def _summarize_threats(self) -> dict:
        """Summarize threat types and frequencies"""
        summary = {}
        for event in self.security_events:
            threat = event["threat"]
            summary[threat] = summary.get(threat, 0) + 1
        return summary


class PerformanceOptimizer:
    """AI-driven performance optimization (Aurora Tier 14: Cloud/Infrastructure + Tier 16: Analytics)"""

    def __init__(self):
        self.optimization_strategies = {
            "high_cpu": {"action": "scale_horizontal", "threshold": 80},
            "high_memory": {"action": "increase_memory", "threshold": 85},
            # ms
            "slow_response": {"action": "add_caching", "threshold": 1000},
            # %
            "high_error_rate": {"action": "restart_service", "threshold": 5},
        }
        self.performance_history = {}
        self.optimization_cache = {}

    def optimize_performance(self, service_metrics: dict) -> dict[str, Any]:
        """Optimize system performance using analytics and load balancing"""
        recommendations = {
            "immediate_actions": [],
            "preventive_measures": [],
            "resource_allocation": {},
            "load_balancing": {},
        }

        service_name = service_metrics.get("service_name", "unknown")

        # Track performance history
        self._track_performance(service_name, service_metrics)

        # CPU optimization
        cpu_usage = service_metrics.get("cpu_usage", 0)
        if cpu_usage > self.optimization_strategies["high_cpu"]["threshold"]:
            recommendations["immediate_actions"].append(
                {
                    "type": "scale_horizontal",
                    "reason": f'CPU usage at {cpu_usage}% (threshold: {self.optimization_strategies["high_cpu"]["threshold"]}%)',
                    "priority": "high",
                    "estimated_impact": "Reduce CPU by 30-40%",
                }
            )
            recommendations["resource_allocation"]["additional_instances"] = self._calculate_instance_needs(cpu_usage)

        # Memory optimization
        memory_usage = service_metrics.get("memory_usage", 0)
        if memory_usage > self.optimization_strategies["high_memory"]["threshold"]:
            recommendations["immediate_actions"].append(
                {
                    "type": "memory_optimization",
                    "reason": f'Memory usage at {memory_usage}% (threshold: {self.optimization_strategies["high_memory"]["threshold"]}%)',
                    "priority": "high",
                    "actions": ["clear_cache", "garbage_collect", "check_memory_leaks"],
                }
            )

        # Response time optimization
        response_time = service_metrics.get("response_time", 0)
        if response_time > self.optimization_strategies["slow_response"]["threshold"]:
            recommendations["immediate_actions"].append(
                {
                    "type": "caching_strategy",
                    "reason": f'Response time at {response_time}ms (threshold: {self.optimization_strategies["slow_response"]["threshold"]}ms)',
                    "priority": "medium",
                    "suggestions": ["enable_redis_cache", "optimize_database_queries", "add_cdn"],
                }
            )

        # Error rate optimization
        error_rate = service_metrics.get("error_rate", 0)
        if error_rate > self.optimization_strategies["high_error_rate"]["threshold"]:
            recommendations["immediate_actions"].append(
                {
                    "type": "stability_improvement",
                    "reason": f'Error rate at {error_rate}% (threshold: {self.optimization_strategies["high_error_rate"]["threshold"]}%)',
                    "priority": "critical",
                    "actions": ["check_logs", "restart_service", "rollback_if_recent_deploy"],
                }
            )

        # Load balancing recommendations
        recommendations["load_balancing"] = self._generate_load_balancing_strategy(service_name, service_metrics)

        # Preventive measures based on trends
        recommendations["preventive_measures"] = self._analyze_trends(service_name)

        return recommendations

    def _track_performance(self, service_name: str, metrics: dict):
        """Track performance over time for trend analysis"""
        if service_name not in self.performance_history:
            self.performance_history[service_name] = []

        self.performance_history[service_name].append({"timestamp": time.time(), "metrics": metrics})

        # Keep last 1000 data points
        if len(self.performance_history[service_name]) > 1000:
            self.performance_history[service_name] = self.performance_history[service_name][-1000:]

    def _calculate_instance_needs(self, cpu_usage: float) -> int:
        """Calculate how many additional instances needed"""
        if cpu_usage > 95:
            return 3
        elif cpu_usage > 85:
            return 2
        elif cpu_usage > 75:
            return 1
        return 0

    def _generate_load_balancing_strategy(self, service_name: str, metrics: dict) -> dict:
        """Generate intelligent load balancing strategy"""
        return {
            "algorithm": "least_connections",  # Best for varying request complexity
            "health_check_interval": 5,  # seconds
            "failover_enabled": True,
            "sticky_sessions": metrics.get("requires_session", False),
            "weight_distribution": self._calculate_weights(service_name),
        }

    def _calculate_weights(self, service_name: str) -> dict:
        """Calculate load distribution weights based on performance"""
        if service_name not in self.performance_history or len(self.performance_history[service_name]) < 5:
            return {"default": 1.0}

        # Analyze recent performance to distribute load intelligently
        recent = self.performance_history[service_name][-10:]
        avg_response_time = sum(m["metrics"].get(
            "response_time", 500) for m in recent) / len(recent)

        # Better performing instances get higher weight
        if avg_response_time < 100:
            return {"high_performance": 2.0}
        elif avg_response_time < 500:
            return {"normal": 1.0}
        else:
            return {"degraded": 0.5}

    def _analyze_trends(self, service_name: str) -> list[dict]:
        """Analyze performance trends for preventive measures"""
        if service_name not in self.performance_history or len(self.performance_history[service_name]) < 20:
            return []

        measures = []
        history = self.performance_history[service_name]

        # Check if CPU usage trending up
        recent_cpu = [h["metrics"].get("cpu_usage", 0) for h in history[-10:]]
        older_cpu = [h["metrics"].get("cpu_usage", 0)
                     for h in history[-20:-10]]

        if recent_cpu and older_cpu:
            cpu_trend = (sum(recent_cpu) / len(recent_cpu)) - \
                (sum(older_cpu) / len(older_cpu))
            if cpu_trend > 10:  # 10% increase
                measures.append(
                    {
                        "type": "cpu_trend",
                        "message": f"CPU usage trending up by {cpu_trend:.1f}%",
                        "recommendation": "Consider scaling before hitting limits",
                    }
                )

        return measures


class PredictiveScaler:
    """Predictive scaling based on usage patterns (Aurora Tier 14: Cloud + Tier 15: AI/ML)"""

    def __init__(self):
        self.scaling_history = {}
        self.load_predictions = {}
        self.time_patterns = {}  # Track time-based patterns (e.g., peak hours)
        self.scaling_decisions = {}

    def predict_scaling_needs(self, service_name: str, current_load: float) -> str | None:
        """Predict if scaling is needed using historical patterns and trend analysis"""

        # Initialize tracking for new services
        if service_name not in self.scaling_history:
            self.scaling_history[service_name] = []
            self.time_patterns[service_name] = {}

        # Record current load with timestamp
        current_time = time.time()
        hour_of_day = int((current_time % 86400) / 3600)  # 0-23

        self.scaling_history[service_name].append(
            {"timestamp": current_time, "load": current_load, "hour": hour_of_day}
        )

        # Keep last 1000 data points
        if len(self.scaling_history[service_name]) > 1000:
            self.scaling_history[service_name] = self.scaling_history[service_name][-1000:]

        # Need enough data for predictions
        if len(self.scaling_history[service_name]) < 20:
            return self._simple_threshold_scaling(current_load)

        # Learn time-based patterns
        self._learn_time_patterns(service_name, hour_of_day, current_load)

        # Predict future load
        predicted_load = self._predict_future_load(service_name, current_load)

        # Make scaling decision
<<<<<<< HEAD
        scaling_action = self._make_scaling_decision(
            service_name, current_load, predicted_load)
=======
        scaling_action = self._make_scaling_decision(service_name, rent_load, predicted_load)
>>>>>>> b67b5a1e

        # Log decision
        if scaling_action:
            self.scaling_decisions[service_name] = {
                "timestamp": current_time,
                "action": scaling_action,
                "current_load": current_load,
                "predicted_load": predicted_load,
            }

        return scaling_action

    def _simple_threshold_scaling(self, current_load: float) -> str | None:
        """Simple threshold-based scaling for when insufficient data"""
        if current_load > 80:
            return "scale_up"
        elif current_load < 20:
            return "scale_down"
        return None

    def _learn_time_patterns(self, service_name: str, hour: int, load: float):
        """Learn load patterns by time of day"""
        if hour not in self.time_patterns[service_name]:
            self.time_patterns[service_name][hour] = []

        self.time_patterns[service_name][hour].append(load)

        # Keep last 30 data points per hour
        if len(self.time_patterns[service_name][hour]) > 30:
            self.time_patterns[service_name][hour] = self.time_patterns[service_name][hour][-30:]

    def _predict_future_load(self, service_name: str, current_load: float) -> float:
        """Predict future load using trend analysis and time patterns"""
        history = self.scaling_history[service_name]

        # Get recent trend (last 10 data points)
        if len(history) >= 10:
            recent_loads = [h["load"] for h in history[-10:]]
            trend = self._calculate_trend(recent_loads)
        else:
            trend = 0

        # Get time-based prediction
        current_hour = int((time.time() % 86400) / 3600)
        next_hour = (current_hour + 1) % 24

        time_prediction = current_load
        if next_hour in self.time_patterns[service_name]:
            hour_loads = self.time_patterns[service_name][next_hour]
            if hour_loads:
                time_prediction = sum(hour_loads) / len(hour_loads)

        # Combine trend and time-based predictions
        # Weight: 60% time pattern, 40% trend
        predicted_load = (time_prediction * 0.6) + \
            ((current_load + trend) * 0.4)

        return max(0, min(100, predicted_load))  # Clamp between 0-100

    def _calculate_trend(self, values: list[float]) -> float:
        """Calculate linear trend using simple linear regression"""
        n = len(values)
        if n < 2:
            return 0

        # Simple linear regression
        x_values = list(range(n))
        x_mean = sum(x_values) / n
        y_mean = sum(values) / n

        numerator = sum((x_values[i] - x_mean) * (values[i] - y_mean) for i in range(n))
        denominator = sum((x - x_mean) ** 2 for x in x_values)

        if denominator == 0:
            return 0

        slope = numerator / denominator
        return slope  # Trend per time unit

    def _make_scaling_decision(self, service_name: str, current_load: float, predicted_load: float) -> str | None:
        """Make intelligent scaling decision based on current and predicted load"""

        # Define thresholds
        scale_up_threshold = 75
        scale_down_threshold = 25
        prediction_weight = 0.7  # How much to trust prediction vs current

        # Weighted decision score
        decision_score = (current_load * (1 - prediction_weight)) + (predicted_load * prediction_weight)

        # Check if we recently made a scaling decision (avoid thrashing)
        if service_name in self.scaling_decisions:
            last_decision = self.scaling_decisions[service_name]
            time_since_last = time.time() - last_decision["timestamp"]
            if time_since_last < 300:  # 5 minutes cooldown
                return None

        # Make decision
        if decision_score > scale_up_threshold:
            # Scale up more aggressively if trend is strongly upward
            if predicted_load > current_load + 10:
                return "scale_up_aggressive"  # Add multiple instances
            return "scale_up"

        elif decision_score < scale_down_threshold:
            # Only scale down if both current and predicted are low (be conservative)
            if current_load < 30 and predicted_load < 30:
                return "scale_down"

        # Proactive scaling: if prediction shows spike coming, scale early
        if predicted_load > scale_up_threshold and current_load < scale_up_threshold:
            return "scale_up_proactive"

        return None

    def get_scaling_report(self, service_name: str) -> dict:
        """Generate scaling analysis report"""
        if service_name not in self.scaling_history:
            return {"status": "no_data"}

        history = self.scaling_history[service_name]

        # Calculate statistics
        recent_loads = [h["load"] for h in history[-20:]]
        avg_load = sum(recent_loads) / len(recent_loads) if recent_loads else 0
        max_load = max(recent_loads) if recent_loads else 0
        min_load = min(recent_loads) if recent_loads else 0

        # Identify peak hours
        peak_hours = self._identify_peak_hours(service_name)

        return {
            "status": "active",
            "data_points": len(history),
            "average_load": round(avg_load, 2),
            "max_load": round(max_load, 2),
            "min_load": round(min_load, 2),
            "peak_hours": peak_hours,
            "last_scaling_decision": self.scaling_decisions.get(service_name),
            "pattern_learning_progress": f"{len(self.time_patterns.get(service_name, {}))} hours learned",
        }

    def _identify_peak_hours(self, service_name: str) -> list[int]:
        """Identify hours with highest average load"""
        if service_name not in self.time_patterns:
            return []

        hourly_averages = {}
        for hour, loads in self.time_patterns[service_name].items():
            if loads:
                hourly_averages[hour] = sum(loads) / len(loads)

        if not hourly_averages:
            return []

        # Get top 3 peak hours
        sorted_hours = sorted(hourly_averages.items(), key=lambda x: x[1], reverse=True)
        return [hour for hour, _ in sorted_hours[:3]]


class NeuralAnomalyDetector:
    """Neural network-based anomaly detection (Aurora Tier 15: AI/ML + Tier 28: Autonomous Tools)"""

    def __init__(self):
        self.anomaly_patterns = {}
        self.baseline_metrics = {}
        self.anomaly_history = {}
        self.learning_window = 100  # Number of samples to establish baseline
        self.sensitivity = 2.5  # Standard deviations for anomaly threshold

    def detect_anomalies(self, service_name: str, metrics: dict) -> list[str]:
        """Detect system anomalies using statistical ML and pattern recognition"""
        anomalies = []

        # Initialize tracking for new services
        if service_name not in self.baseline_metrics:
            self.baseline_metrics[service_name] = {
                "cpu_usage": [],
                "memory_usage": [],
                "response_time": [],
                "error_rate": [],
                "request_rate": [],
            }
            self.anomaly_history[service_name] = []

        baseline = self.baseline_metrics[service_name]

        # Check each metric for anomalies
        for metric_name in ["cpu_usage", "memory_usage", "response_time", "error_rate", "request_rate"]:
            metric_value = metrics.get(metric_name)
            if metric_value is None:
                continue

            # Update baseline
            baseline[metric_name].append(metric_value)
            if len(baseline[metric_name]) > self.learning_window:
                baseline[metric_name] = baseline[metric_name][-self.learning_window :]

            # Need sufficient data for anomaly detection
            if len(baseline[metric_name]) < 20:
                continue

            # Statistical anomaly detection (Z-score method)
            anomaly = self._detect_statistical_anomaly(metric_name, metric_value, baseline[metric_name])
            if anomaly:
                anomalies.append(anomaly)

        # Pattern-based anomaly detection
        pattern_anomalies = self._detect_pattern_anomalies(service_name, metrics)
        anomalies.extend(pattern_anomalies)

        # Correlation-based anomaly detection (multiple metrics acting weird together)
        correlation_anomalies = self._detect_correlation_anomalies(service_name, metrics)
        anomalies.extend(correlation_anomalies)

        # Log anomalies for learning
        if anomalies:
            self.anomaly_history[service_name].append(
                {"timestamp": time.time(), "metrics": metrics, "anomalies": anomalies}
            )

            # Keep last 1000 anomaly events
            if len(self.anomaly_history[service_name]) > 1000:
                self.anomaly_history[service_name] = self.anomaly_history[service_name][-1000:]

        return anomalies

    def _detect_statistical_anomaly(self, metric_name: str, value: float, baseline: list[float]) -> str | None:
        """Detect anomalies using statistical analysis (Z-score)"""
        if len(baseline) < 20:
            return None

        # Calculate mean and standard deviation
        mean = sum(baseline) / len(baseline)
        variance = sum((x - mean) ** 2 for x in baseline) / len(baseline)
        std_dev = variance**0.5

        if std_dev == 0:
            return None

        # Calculate Z-score
        z_score = (value - mean) / std_dev

        # If beyond threshold, it's an anomaly
        if abs(z_score) > self.sensitivity:
            direction = "spike" if z_score > 0 else "drop"
            return f"STATISTICAL_ANOMALY: {metric_name} {direction} detected (Z-score: {z_score:.2f}, value: {value:.2f}, baseline: {mean:.2f}±{std_dev:.2f})"

        return None

    def _detect_pattern_anomalies(self, service_name: str, metrics: dict) -> list[str]:
        """Detect anomalies based on known patterns"""
        anomalies = []

        # Pattern 1: High error rate with normal CPU (something wrong in code)
        if metrics.get("error_rate", 0) > 5 and metrics.get("cpu_usage", 100) < 50:
            anomalies.append("PATTERN_ANOMALY: High error rate with low CPU usage suggests code/logic error")

        # Pattern 2: High CPU with low request rate (inefficient processing or infinite loop)
        if metrics.get("cpu_usage", 0) > 80 and metrics.get("request_rate", 100) < 10:
            anomalies.append(
                "PATTERN_ANOMALY: High CPU with low requests suggests inefficient processing or background task issue"
            )

        # Pattern 3: Memory leak detection (memory consistently increasing)
        if service_name in self.baseline_metrics:
            memory_history = self.baseline_metrics[service_name].get("memory_usage", [])
            if len(memory_history) >= 10:
                recent_10 = memory_history[-10:]
                if all(recent_10[i] <= recent_10[i + 1] for i in range(len(recent_10) - 1)):
                    anomalies.append("PATTERN_ANOMALY: Potential memory leak detected (consistently increasing memory)")

        # Pattern 4: Response time spikes (possible database/network issue)
        if metrics.get("response_time", 0) > 5000:  # 5 seconds
            anomalies.append("PATTERN_ANOMALY: Extreme response time detected - possible database or network issue")

        return anomalies

    def _detect_correlation_anomalies(self, _service_name: str, metrics: dict) -> list[str]:
        """Detect anomalies based on correlation between metrics"""
        anomalies = []

        # Normally, high request rate correlates with high CPU
        # If requests are high but CPU is low, something is wrong (requests not being processed)
        request_rate = metrics.get("request_rate", 0)
        cpu_usage = metrics.get("cpu_usage", 0)

        if request_rate > 50 and cpu_usage < 20:
            anomalies.append("CORRELATION_ANOMALY: High request rate but low CPU - requests may not be processing")

        # High memory + high error rate = possible OOM errors
        if metrics.get("memory_usage", 0) > 90 and metrics.get("error_rate", 0) > 10:
            anomalies.append(
                "CORRELATION_ANOMALY: High memory usage with high error rate - possible out-of-memory errors"
            )

        return anomalies

    def get_anomaly_report(self, service_name: str) -> dict:
        """Generate anomaly detection report"""
        if service_name not in self.anomaly_history:
            return {"status": "no_data", "total_anomalies": 0}

        history = self.anomaly_history[service_name]

        return {
            "status": "active",
            "total_anomalies": len(history),
            "recent_anomalies": history[-10:],
            "anomaly_types": self._summarize_anomaly_types(history),
            "baseline_established": len(self.baseline_metrics.get(service_name, {}).get("cpu_usage", []))
            >= self.learning_window,
        }

    def _summarize_anomaly_types(self, history: list) -> dict:
        """Summarize types of anomalies detected"""
        summary = {}
        for event in history:
            for anomaly in event["anomalies"]:
                anomaly_type = anomaly.split(":")[0]
                summary[anomaly_type] = summary.get(anomaly_type, 0) + 1
        return summary


def run_luminar_nexus_v2(port: int = 5005):
    """Run Luminar Nexus v2 with advanced capabilities"""
    print("🌌 Starting Luminar Nexus v2 - Advanced System Orchestrator")

    # Initialize Nexus v2
    nexus = LuminarNexusV2()

    # Register standard Aurora services
    nexus.register_service("frontend", 5173, "ui", quantum_state="entangled")
    nexus.register_service("backend", 5000, "api", quantum_state="stable")
    nexus.register_service("bridge", 5001, "middleware", dependencies=["backend"], quantum_state="stable")
    nexus.register_service("self-learn", 5002, "ai", dependencies=["backend"], quantum_state="superposition")
    nexus.register_service("chat", 5003, "ai", dependencies=["bridge"], quantum_state="entangled")

    # Create advanced API
    app = nexus.create_advanced_api()

    print(f"🚀 Luminar Nexus v2 running on port {port}")
    print("✨ Features: AI Healing | Quantum Coherence | Predictive Scaling | Neural Anomaly Detection")

    app.run(host="0.0.0.0", port=port, debug=False, threaded=True)


def run_chat_server_v2(port: int = 5003):
    """Run Aurora's V2 chat server with enhanced routing"""
    print(f"🌌 Aurora Chat Server V2 starting on port {port}...")
    print("✨ Enhanced with Quantum Coherence and AI Routing")

    # Initialize Nexus V2
    nexus = LuminarNexusV2()

    # Create the advanced API (includes /api/chat endpoint)
    app = nexus.create_advanced_api()

    # Add health check endpoints
    @app.route("/health", methods=["GET"])
    @app.route("/api/health", methods=["GET"])
    def health_check():
        return {
            "status": "healthy",
            "service": "aurora-chat-v2",
            "version": nexus.version,
            "aurora_fix": "Added /api/health for frontend compatibility",
        }, 200

    print(f"🚀 Chat Server V2 running on port {port}")
    print("   Health: http://localhost:{port}/health")
    print("   Chat: POST http://localhost:{port}/api/chat")

    app.run(host="0.0.0.0", port=port, debug=False, threaded=True)


def main():
    """Main entry point for V2 with CLI support"""
    if len(sys.argv) < 2:
        print("Luminar Nexus V2 - Advanced System Orchestrator")
        print("\nUsage:")
        print("  python luminar_nexus_v2.py start <server>   - Start a server")
        print("  python luminar_nexus_v2.py stop <server>    - Stop a server")
        print("  python luminar_nexus_v2.py start-all        - Start all servers")
        print("  python luminar_nexus_v2.py stop-all         - Stop all servers")
        print("  python luminar_nexus_v2.py status           - Show all status")
        print("  python luminar_nexus_v2.py api              - Run API server (port 5005)")
        print("  python luminar_nexus_v2.py chat             - Run chat server (port 5003)")
        print("\nAvailable servers: vite, backend, bridge, self-learn, chat")
        return

    nexus = LuminarNexusV2()
    command = sys.argv[1]

    if command == "start-all":
        nexus.start_all_servers()
    elif command == "start" and len(sys.argv) > 2:
        nexus.start_server(sys.argv[2])
    elif command == "stop-all":
        nexus.stop_all_servers()
    elif command == "stop" and len(sys.argv) > 2:
        nexus.stop_server(sys.argv[2])
    elif command == "status":
        nexus.show_status()
    elif command == "api":
        run_luminar_nexus_v2(5005)
    elif command == "chat":
        run_chat_server_v2(5003)
    else:
        print("❌ Invalid command")


def serve():
    """Start Luminar Nexus V2 API server"""
    nexus = LuminarNexusV2()

    # Register Aurora services - only services that are actually running
    # Note: Frontend is served through backend via Vite middleware on port 5000
    nexus.register_service("backend", 5000, "fullstack", [], "stable")

    # Disabled services (not currently running):
    # frontend on port 5173 - doesn't exist (Vite runs in middleware mode on port 5000)
    # nexus.register_service("bridge", 5001, "middleware", ["backend"], "stable")
    # nexus.register_service("self-learn", 5002, "ai", ["backend"], "superposition")
    # nexus.register_service("chat", 5003, "ai", [], "stable")

    # Start monitoring
    nexus.start_advanced_monitoring()

    # Create and run Flask API
    app = nexus.create_advanced_api()

    print("\n🌌 Luminar Nexus V2 API Server Starting...")
    print("   Port: 5005")
    print(f"   Quantum Coherence: {nexus.quantum_mesh.coherence_level:.2f}")
    print(f"   Services Registered: {len(nexus.service_registry)}")
    print("\n✨ Advanced Features Active:")
    print("   • AI-driven autonomous healing")
    print("   • Port conflict resolution")
    print("   • Predictive scaling")
    print("   • Neural anomaly detection")
    print("\n")

    app.run(host="0.0.0.0", port=5005, debug=False)


if __name__ == "__main__":

    if len(sys.argv) > 1 and sys.argv[1] == "serve":
        serve()
    else:
        main()<|MERGE_RESOLUTION|>--- conflicted
+++ resolved
@@ -1540,12 +1540,7 @@
         predicted_load = self._predict_future_load(service_name, current_load)
 
         # Make scaling decision
-<<<<<<< HEAD
-        scaling_action = self._make_scaling_decision(
-            service_name, current_load, predicted_load)
-=======
-        scaling_action = self._make_scaling_decision(service_name, rent_load, predicted_load)
->>>>>>> b67b5a1e
+        scaling_action = self._make_scaling_decision(service_name, current_load, predicted_load)
 
         # Log decision
         if scaling_action:
