#!/usr/bin/env python3
"""
🌌 LUMINAR NEXUS V2 - AURORA'S ADVANCED SYSTEM ORCHESTRATOR
Revolutionary upgrade with AI-driven service management, quantum-inspired architecture,
and autonomous healing capabilities.

Features:
- Quantum-Inspired Service Mesh Architecture
- AI-Driven Autonomous Healing & Self-Optimization
- Advanced Security Guardian with Threat Detection
- Dynamic Load Balancing & Performance Optimization
- Predictive Service Scaling
- Neural Network-Based Anomaly Detection
- Real-time System Health Monitoring
- Advanced Port Management with Auto-Discovery
- Intelligent Request Routing with Context Awareness
- Self-Learning Performance Optimization
- Integrated Aurora Port Manager for Conflict Resolution
"""

import asyncio
import math
import os
import platform
import socket
import subprocess
import sys
import threading
import time
from dataclasses import asdict, dataclass
from datetime import datetime
from typing import Any

import numpy as np
import psutil
from flask import Flask, jsonify, request
from flask_cors import CORS

# Add tools directory to path for Port Manager
sys.path.insert(0, os.path.join(os.path.dirname(__file__)))
try:
    from aurora_port_manager import AuroraPortManager

    PORT_MANAGER_AVAILABLE = True
except ImportError:
    AuroraPortManager = None  # type: ignore
    PORT_MANAGER_AVAILABLE = False
    print("⚠️ Aurora Port Manager not available - using basic port monitoring")


# Import Aurora's Enhanced Intelligence
try:
    from aurora_nexus_bridge import route_to_enhanced_aurora_core

    AURORA_BRIDGE_AVAILABLE = True
except ImportError:
    route_to_enhanced_aurora_core = None  # type: ignore
    AURORA_BRIDGE_AVAILABLE = False
    print("⚠️  Aurora Bridge not available, using fallback routing")


def sanitize_for_json(obj: Any) -> Any:
    """
    Recursively sanitize data structures for JSON serialization.
    Replaces NaN, Infinity, and other non-JSON-safe values with None.
    """
    if isinstance(obj, dict):
        return {k: sanitize_for_json(v) for k, v in obj.items()}
    elif isinstance(obj, (list, tuple)):
        return [sanitize_for_json(v) for v in obj]
    elif isinstance(obj, float):
        if not math.isfinite(obj):  # Catches NaN, Infinity, -Infinity
            return None
        return obj
    elif isinstance(obj, np.floating):
        if not np.isfinite(obj):
            return None
        return float(obj)
    elif isinstance(obj, np.integer):
        return int(obj)
    else:
        return obj


@dataclass
class ServiceHealth:
    """Advanced service health metrics"""

    service_name: str
    port: int
    status: str  # 'healthy', 'degraded', 'critical', 'down'
    response_time: float
    cpu_usage: float
    memory_usage: float
    error_rate: float
    uptime: float
    last_check: datetime
    predictions: dict[str, float]
    anomalies: list[str]


@dataclass
class QuantumServiceMesh:
    """Quantum-inspired service mesh configuration"""

    entanglement_map: dict[str, list[str]]  # Service dependencies
    quantum_states: dict[str, str]  # Service quantum states
    coherence_level: float  # System coherence
    superposition_services: list[str]  # Services in superposition


class AIServiceOrchestrator:
    """AI-driven service orchestration and healing"""

    def __init__(self):
        self.service_history = {}
        self.performance_baselines = {}
        self.anomaly_patterns = {}
        self.learning_model = None
        self.healing_strategies = {}

    def learn_service_patterns(self, service_name: str, metrics: dict):
        """Machine learning-based pattern recognition"""
        if service_name not in self.service_history:
            self.service_history[service_name] = []

        self.service_history[service_name].append(
            {
                "timestamp": time.time(),
                "metrics": metrics,
                "performance_score": self._calculate_performance_score(metrics),
            }
        )

        # Keep only last 1000 entries for efficiency
        if len(self.service_history[service_name]) > 1000:
            self.service_history[service_name] = self.service_history[service_name][-1000:]

    def _calculate_performance_score(self, metrics: dict) -> float:
        """Calculate unified performance score"""
        weights = {
            "response_time": -0.3,  # Lower is better
            "cpu_usage": -0.2,  # Lower is better
            "memory_usage": -0.2,  # Lower is better
            "error_rate": -0.25,  # Lower is better
            "uptime": 0.25,  # Higher is better
        }

        score = 0.0
        for metric, weight in weights.items():
            if metric in metrics:
                score += metrics[metric] * weight

        return max(0.0, min(1.0, score))

    def predict_service_issues(self, service_name: str) -> dict[str, float]:
        """Predict potential service issues using trend analysis"""
        if service_name not in self.service_history or len(self.service_history[service_name]) < 10:
            return {}

        recent_data = self.service_history[service_name][-10:]
        predictions = {}

        # Simple trend analysis (can be replaced with ML models)
        for metric in ["response_time", "cpu_usage", "memory_usage", "error_rate"]:
            values = [entry["metrics"].get(metric, 0) for entry in recent_data]
            if len(values) >= 3:
                trend = np.polyfit(range(len(values)), values, 1)[0]
                predictions[f"{metric}_trend"] = float(trend)
                predictions[f"{metric}_prediction_5min"] = float(values[-1] + trend * 5)

        return predictions

    def recommend_healing_action(self, service_health: ServiceHealth) -> str | None:
        """AI-recommended healing actions with pattern learning"""
        # Track healing effectiveness
        service_name = getattr(service_health, "service_name", "unknown")

        if service_health.status == "critical":
            if service_health.memory_usage > 0.9:
                action = "restart_service"
                self._record_healing_strategy(service_name, action, "high_memory")
                return action
            elif service_health.error_rate > 0.1:
                action = "restart_service"
                self._record_healing_strategy(service_name, action, "high_errors")
                return action
            elif service_health.response_time > 5.0:
                action = "scale_service"
                self._record_healing_strategy(service_name, action, "slow_response")
                return action

        elif service_health.status == "degraded":
            if service_health.cpu_usage > 0.8:
                action = "scale_service"
                self._record_healing_strategy(service_name, action, "high_cpu")
                return action
            elif service_health.memory_usage > 0.8:
                action = "optimize_memory"
                self._record_healing_strategy(service_name, action, "elevated_memory")
                return action

        return None

    def _record_healing_strategy(self, service_name: str, action: str, reason: str):
        """Record healing actions for learning which strategies work best"""
        if service_name not in self.healing_strategies:
            self.healing_strategies[service_name] = []

        self.healing_strategies[service_name].append({"timestamp": time.time(), "action": action, "reason": reason})

        # Keep last 100 healing actions
        if len(self.healing_strategies[service_name]) > 100:
            self.healing_strategies[service_name] = self.healing_strategies[service_name][-100:]

    def learn_optimal_thresholds(self, service_name: str) -> dict[str, float]:
        """Machine learning to determine optimal thresholds for this service"""
        if service_name not in self.service_history or len(self.service_history[service_name]) < 50:
            # Return default thresholds
            return {
                "cpu_threshold": 80.0,
                "memory_threshold": 85.0,
                "response_time_threshold": 1000.0,
                "error_rate_threshold": 5.0,
            }

        # Analyze historical data to find optimal thresholds
        history = self.service_history[service_name]

        # Extract metrics
        cpu_values = [h["metrics"].get("cpu_usage", 0) for h in history]
        memory_values = [h["metrics"].get("memory_usage", 0) for h in history]
        response_times = [h["metrics"].get("response_time", 0) for h in history]
        error_rates = [h["metrics"].get("error_rate", 0) for h in history]

        # Calculate 90th percentile as threshold (balance between sensitivity and false positives)
        def percentile_90(values):
            sorted_vals = sorted(values)
            index = int(len(sorted_vals) * 0.90)
            return sorted_vals[index] if sorted_vals else 0

        return {
            "cpu_threshold": percentile_90(cpu_values),
            "memory_threshold": percentile_90(memory_values),
            "response_time_threshold": percentile_90(response_times),
            "error_rate_threshold": percentile_90(error_rates),
        }

    def detect_service_patterns(self, service_name: str) -> dict[str, Any]:
        """Advanced pattern detection using ML techniques"""
        if service_name not in self.service_history or len(self.service_history[service_name]) < 30:
            return {"status": "insufficient_data"}

        history = self.service_history[service_name]

        # Pattern 1: Periodic behavior (daily, weekly cycles)
        periodicity = self._detect_periodicity(service_name)

        # Pattern 2: Correlation between metrics
        correlations = self._analyze_metric_correlations(history)

        # Pattern 3: Failure precursors (what happens before service fails)
        failure_precursors = self._identify_failure_precursors(history)

        return {
            "status": "patterns_detected",
            "periodicity": periodicity,
            "correlations": correlations,
            "failure_precursors": failure_precursors,
            "data_points_analyzed": len(history),
        }

    def _detect_periodicity(self, service_name: str) -> dict:
        """Detect if service has periodic patterns (e.g., daily traffic spikes)"""
        history = self.service_history[service_name]

        # Extract timestamps and a key metric (e.g., performance score)
        time_series = [(h["timestamp"], h["performance_score"]) for h in history]

        if len(time_series) < 50:
            return {"detected": False}

        # Simple autocorrelation check for daily patterns (86400 seconds)
        # This is a simplified version - real ML would use FFT or more sophisticated methods
        daily_pattern_detected = self._check_pattern_interval(time_series, 86400, tolerance=3600)

        return {
            "detected": daily_pattern_detected,
            "type": "daily" if daily_pattern_detected else "none",
            "confidence": 0.7 if daily_pattern_detected else 0.1,
        }

    def _check_pattern_interval(self, time_series: list, interval: float, tolerance: float) -> bool:
        """Check if patterns repeat at given interval"""
        if len(time_series) < 10:
            return False

        # Look for similar values at interval distances
        matches = 0
        comparisons = 0

        for i in range(len(time_series) - 5):
            t1, v1 = time_series[i]

            # Find points approximately 'interval' seconds later
            for j in range(i + 1, len(time_series)):
                t2, v2 = time_series[j]
                time_diff = abs((t2 - t1) - interval)

                if time_diff < tolerance:
                    comparisons += 1
                    value_diff = abs(v1 - v2)
                    if value_diff < 0.2:  # Values are similar
                        matches += 1
                    break

        return comparisons > 0 and (matches / comparisons) > 0.6

    def _analyze_metric_correlations(self, history: list) -> dict:
        """Analyze correlations between different metrics"""
        if len(history) < 20:
            return {}

        # Extract metric arrays
        metrics_data = {}
        metric_names = ["cpu_usage", "memory_usage", "response_time", "error_rate"]

        for metric_name in metric_names:
            metrics_data[metric_name] = [h["metrics"].get(metric_name, 0) for h in history]

        # Calculate simple correlations
        correlations = {}

        # CPU vs Response Time
        correlations["cpu_response_correlation"] = self._simple_correlation(
            metrics_data["cpu_usage"], metrics_data["response_time"]
        )

        # Memory vs Error Rate
        correlations["memory_error_correlation"] = self._simple_correlation(
            metrics_data["memory_usage"], metrics_data["error_rate"]
        )

        return correlations

    def _simple_correlation(self, x: list, y: list) -> float:
        """Calculate Pearson correlation coefficient"""
        if len(x) != len(y) or len(x) < 2:
            return 0.0

        n = len(x)
        mean_x = sum(x) / n
        mean_y = sum(y) / n

        numerator = sum((x[i] - mean_x) * (y[i] - mean_y) for i in range(n))
        denominator_x = sum((x[i] - mean_x) ** 2 for i in range(n)) ** 0.5
        denominator_y = sum((y[i] - mean_y) ** 2 for i in range(n)) ** 0.5

        if denominator_x == 0 or denominator_y == 0:
            return 0.0

        return numerator / (denominator_x * denominator_y)

    def _identify_failure_precursors(self, history: list) -> list[str]:
        """Identify patterns that typically precede service failures"""
        precursors = []

        # Look for failures (high error rate or very slow response)
        for i in range(len(history) - 5, len(history)):
            entry = history[i]
            if entry["metrics"].get("error_rate", 0) > 10 or entry["metrics"].get("response_time", 0) > 5000:
                # This was a failure - check what happened before
                if i > 5:
                    before_failure = history[i - 5 : i]

                    # Check if memory was climbing
                    memory_vals = [h["metrics"].get("memory_usage", 0) for h in before_failure]
                    if all(memory_vals[j] <= memory_vals[j + 1] for j in range(len(memory_vals) - 1)):
                        if "memory_leak_pattern" not in precursors:
                            precursors.append("memory_leak_pattern")

                    # Check if CPU spiked before failure
                    cpu_vals = [h["metrics"].get("cpu_usage", 0) for h in before_failure]
                    if any(cpu > 90 for cpu in cpu_vals):
                        if "cpu_spike_before_failure" not in precursors:
                            precursors.append("cpu_spike_before_failure")

        return precursors


class LuminarNexusV2:
    """Advanced System Orchestrator with AI-driven management"""

    def __init__(self):
        self.version = "2.0.0"
        self.initialized_at = datetime.now()
        self.service_registry = {}
        self.health_monitor = {}
        self.monitoring_active = True
        self.port_healing_active = True

        # Initialize AI components
        self.ai_orchestrator = AIServiceOrchestrator()
        self.security_guardian = SecurityGuardian()
        self.performance_optimizer = PerformanceOptimizer()
        self.predictive_scaler = PredictiveScaler()
        self.neural_anomaly_detector = NeuralAnomalyDetector()

        # Initialize Quantum Service Mesh
        self.quantum_mesh = QuantumServiceMesh(
            entanglement_map={}, quantum_states={}, coherence_level=1.0, superposition_services=[]
        )

        # Configuration
        self.config = {
            "monitoring_interval": 5,
            "healing_enabled": True,
            "ai_learning_enabled": True,
            "quantum_coherence_threshold": 0.7,
        }

        # Get the current working directory
        cwd = os.getcwd()

        # Determine correct Python command for the platform
        python_cmd = "python" if platform.system() == "Windows" else "python3"

        # Server configurations (cross-platform)
        self.servers = {
            "bridge": {
                "name": "Aurora Bridge Service",
                "command": f"cd {cwd} && {python_cmd} -m aurora_x.bridge.service",
                "session": "aurora-bridge",
                "port": 5001,
                "health_check": "http://localhost:5001/health",
            },
            "backend": {
                "name": "Aurora Backend API",
                "command": f"cd {cwd} && {'set NODE_ENV=development &&' if platform.system() == 'Windows' else 'NODE_ENV=development'} npx tsx server/index.ts",
                "session": "aurora-backend",
                "port": 5000,
                "health_check": "http://localhost:5000/health",
            },
            "self-learn": {
                "name": "Aurora Self-Learning Server",
                "command": f"cd {cwd} && {python_cmd} -m aurora_x.self_learn_server",
                "session": "aurora-self-learn",
                "port": 5002,
                "health_check": "http://localhost:5002/health",
            },
            "chat": {
                "name": "Aurora Chat Server",
                "command": f"cd {cwd} && {python_cmd} aurora_chat_server.py --port 5003",
                "session": "aurora-chat",
                "port": 5003,
                "health_check": "http://localhost:5003/health",
            },
        }

        # Initialize Port Manager if available
        self.port_manager = None
        if PORT_MANAGER_AVAILABLE and AuroraPortManager is not None:
            try:
                self.port_manager = AuroraPortManager()
                print("✅ Aurora Port Manager integrated with Luminar Nexus v2")
            except Exception as e:
                print(f"⚠️  Could not initialize Port Manager: {e}")

        print("🌌 Luminar Nexus v2 initialized")
        print(f"   Version: {self.version}")
        print(f"   Quantum Coherence: {self.quantum_mesh.coherence_level:.2f}")
        print(f"   AI Learning: {'Enabled' if self.config['ai_learning_enabled'] else 'Disabled'}")
        print(f"   Autonomous Healing: {'Enabled' if self.config['healing_enabled'] else 'Disabled'}")

    def register_service(
        self,
        name: str,
        port: int,
        service_type: str = "standard",
        dependencies: list[str] | None = None,
        quantum_state: str = "stable",
    ):
        """Register a service with advanced metadata"""
        self.service_registry[name] = {
            "port": port,
            "type": service_type,
            "dependencies": dependencies or [],
            "quantum_state": quantum_state,
            "registered_at": datetime.now(),
            "restart_count": 0,
            "performance_tier": "standard",
        }

        # Initialize quantum entanglement
        if dependencies:
            self.quantum_mesh.entanglement_map[name] = dependencies

        self.quantum_mesh.quantum_states[name] = quantum_state

        # Initialize health monitoring
        self._initialize_health_monitoring(name, port)

        print(f"🔗 Service '{name}' registered on port {port} with quantum state '{quantum_state}'")

    def _initialize_health_monitoring(self, service_name: str, port: int):
        """Initialize comprehensive health monitoring for a service"""
        self.health_monitor[service_name] = ServiceHealth(
            service_name=service_name,
            port=port,
            status="unknown",
            response_time=0.0,
            cpu_usage=0.0,
            memory_usage=0.0,
            error_rate=0.0,
            uptime=0.0,
            last_check=datetime.now(),
            predictions={},
            anomalies=[],
        )

    async def comprehensive_health_check(self, service_name: str) -> ServiceHealth | None:
        """Advanced health check with AI analysis"""
        if service_name not in self.health_monitor:
            return None

        start_time = time.time()
        health = self.health_monitor[service_name]

        try:
            # Network connectivity check
            sock = socket.socket(socket.AF_INET, socket.SOCK_STREAM)
            sock.settimeout(1)
            result = sock.connect_ex(("localhost", health.port))
            sock.close()

            if result == 0:
                health.status = "healthy"
                health.response_time = time.time() - start_time
            else:
                health.status = "down"
                health.response_time = None  # Don't use infinity - service is down

            # System resource monitoring
            try:
                # Find process using the port
                for proc in psutil.process_iter(["pid", "name", "cpu_percent", "memory_percent"]):
                    try:
                        if hasattr(proc, "net_connections"):
                            connections = proc.net_connections()  # type: ignore
                            for conn in connections:
                                if conn.laddr.port == health.port:
                                    health.cpu_usage = proc.cpu_percent() / 100.0
                                    health.memory_usage = proc.memory_percent() / 100.0
                                    break
                    except (psutil.NoSuchProcess, psutil.AccessDenied, AttributeError):
                        continue
            except Exception:
                pass

            # AI-based health assessment (only for services that are up)
            if health.status != "down":
                metrics = {
                    "response_time": health.response_time if health.response_time is not None else 0.0,
                    "cpu_usage": health.cpu_usage,
                    "memory_usage": health.memory_usage,
                    "error_rate": health.error_rate,
                }

                # Learn patterns for AI improvement
                self.ai_orchestrator.learn_service_patterns(service_name, metrics)

                # Generate predictions
                health.predictions = self.ai_orchestrator.predict_service_issues(service_name)

                # Anomaly detection
                health.anomalies = self.neural_anomaly_detector.detect_anomalies(service_name, metrics)

            # Performance classification (only for services that are up)
            if health.status != "down":
                if (
                    health.response_time
                    and health.response_time > 2.0
                    or health.cpu_usage > 0.9
                    or health.memory_usage > 0.9
                ):
                    health.status = "critical"
                elif (
                    health.response_time
                    and health.response_time > 1.0
                    or health.cpu_usage > 0.7
                    or health.memory_usage > 0.7
                ):
                    health.status = "degraded"
                elif health.status != "down":
                    health.status = "healthy"

            health.last_check = datetime.now()

        except Exception as e:
            health.status = "error"
            health.anomalies.append(f"Health check error: {str(e)}")

        return health

    async def autonomous_healing(self, service_name: str):
        """AI-driven autonomous healing"""
        if not self.config["healing_enabled"]:
            return

        health = await self.comprehensive_health_check(service_name)
        if not health:
            return

        healing_action = self.ai_orchestrator.recommend_healing_action(health)

        if healing_action:
            print(f"🔧 Autonomous healing: {healing_action} for service '{service_name}'")

            if healing_action == "restart_service":
                await self._restart_service(service_name)
            elif healing_action == "scale_service":
                await self._scale_service(service_name)
            elif healing_action == "optimize_memory":
                await self._optimize_memory(service_name)

    async def _restart_service(self, service_name: str):
        """Graceful service restart using tmux"""
        if service_name not in self.service_registry:
            return

        service_info = self.service_registry[service_name]
        service_info["restart_count"] += 1

        print(f"🔄 Restarting service '{service_name}' (restart #{service_info['restart_count']})")

        # Stop the service first
        await self._stop_service_internal(service_name)
        await asyncio.sleep(2)

        # Start the service again
        await self._start_service_internal(service_name)

    async def _scale_service(self, service_name: str):
        """Intelligent service scaling - adjust resource limits"""
        if service_name not in self.service_registry:
            return

        print(f"📈 Scaling service '{service_name}' for better performance")

        try:
            # Get service process and adjust priority
            for proc in psutil.process_iter(["pid", "name", "cmdline"]):
                try:
                    if service_name in " ".join(proc.info["cmdline"] or []):
                        # Increase process priority (nice value)
                        proc.nice(-5)  # Higher priority
                        print(f"   ✅ Increased priority for {service_name}")
                        break
                except (psutil.NoSuchProcess, psutil.AccessDenied):
                    continue
        except Exception as e:
            print(f"   ⚠️ Scaling error: {e}")

    async def _optimize_memory(self, service_name: str):
        """Memory optimization strategies - trigger garbage collection"""
        if service_name not in self.service_registry:
            return

        print(f"🧠 Optimizing memory for service '{service_name}'")

        try:
            # For Python processes, we can send signals to trigger GC
            import signal

            for proc in psutil.process_iter(["pid", "name", "cmdline"]):
                try:
                    cmdline = " ".join(proc.info["cmdline"] or [])
                    if service_name in cmdline and "python" in cmdline.lower():
                        # Send SIGUSR1 for potential GC trigger (if service handles it)
                        # SIGUSR1 only exists on Unix systems
                        if hasattr(signal, "SIGUSR1"):
                            proc.send_signal(signal.SIGUSR1)
                        print(f"   ✅ Sent memory optimization signal to {service_name}")
                        break
                except (psutil.NoSuchProcess, psutil.AccessDenied):
                    continue
        except Exception as e:
            print(f"   ⚠️ Memory optimization error: {e}")

    # ============================================================================
    # SERVER MANAGEMENT - Cross-platform service control
    # ============================================================================

    def is_windows(self) -> bool:
        """Check if running on Windows"""
        return platform.system() == "Windows"

    def check_tmux_installed(self) -> bool:
        """Check if tmux is available (Linux/macOS only)"""
        if self.is_windows():
            return False  # Windows doesn't use tmux
        try:
            subprocess.run(["tmux", "-V"], capture_output=True, check=True, timeout=2)
            return True
        except (subprocess.CalledProcessError, FileNotFoundError):
            print("⚠️ tmux not installed - required for service management on Linux/macOS")
            return False

    async def _start_service_internal(self, service_key: str) -> bool:
        """Start a service (cross-platform)"""
        if service_key not in self.servers:
            print(f"❌ Unknown service: {service_key}")
            return False

        server = self.servers[service_key]
        session = server["session"]
        command = server["command"]

        print(f"🚀 Starting {server['name']}...")

        if self.is_windows():
            # Windows: Start process directly in background
            try:
                # Parse command for Windows
                if command.startswith("cd "):
                    # Extract directory and actual command
                    parts = command.split(" && ", 1)
                    cwd = parts[0].replace("cd ", "").strip()
                    actual_cmd = parts[1] if len(parts) > 1 else "echo No command"
                else:
                    cwd = None
                    actual_cmd = command

                # Create logs directory
                logs_dir = os.path.join(cwd if cwd else os.getcwd(), "logs")
                os.makedirs(logs_dir, exist_ok=True)

                # Create log files for this service
                log_file = os.path.join(logs_dir, f"{session}.log")
                err_file = os.path.join(logs_dir, f"{session}.err")

                # Start process in background with logging
                with open(log_file, "w", encoding="utf-8") as out, open(err_file, "w", encoding="utf-8") as err:
                    # Windows-specific process creation flags
                    creation_flags = 0
                    if self.is_windows():
                        try:
                            creation_flags = subprocess.CREATE_NEW_PROCESS_GROUP  # type: ignore
                        except AttributeError:
                            creation_flags = 0x00000200  # CREATE_NEW_PROCESS_GROUP value on Windows

                    subprocess.Popen(
                        actual_cmd,
                        shell=True,
                        cwd=cwd,
                        stdout=out,
                        stderr=err,
                        creationflags=creation_flags,
                    )

                print("   ✅ Started in background")
                print(f"   🔌 Port: {server['port']}")
                print(f"   📝 Logs: {log_file}")

                # Wait and check health with retries
                max_retries = 5
                for attempt in range(max_retries):
                    await asyncio.sleep(2)  # Wait 2 seconds between checks
                    if await self._check_service_health(service_key):
                        print("   ✅ Health check PASSED")
                        return True
                    elif attempt < max_retries - 1:
                        print(f"   ⏳ Waiting for service to start... ({attempt + 1}/{max_retries})")

                print("   ⚠️  Server started but health check pending...")
                # Check error log for issues
                if os.path.exists(err_file) and os.path.getsize(err_file) > 0:
                    try:
                        with open(err_file, encoding="utf-8", errors="ignore") as f:
                            errors = f.read()
                            if errors:
                                print(f"   ⚠️  Errors detected: {errors[:200]}")
                    except Exception:
                        pass  # Ignore encoding errors when reading logs
                return True
            except Exception as e:
                print(f"   ❌ Failed to start: {e}")
                return False
        else:
            # Linux/macOS: Use tmux
            if not self.check_tmux_installed():
                return False

            # Kill existing session if it exists
            subprocess.run(
                ["tmux", "kill-session", "-t", session],
                stdout=subprocess.DEVNULL,
                stderr=subprocess.DEVNULL,
                check=False,
            )

            # Create new tmux session and run command
            result = subprocess.run(
                ["tmux", "new-session", "-d", "-s", session, command],
                capture_output=True,
                text=True,
                timeout=5,
                check=False,
            )

            if result.returncode == 0:
                print(f"   ✅ Started in tmux session: {session}")
                print(f"   🔌 Port: {server['port']}")

                # Wait and check health
                await asyncio.sleep(3)
                if await self._check_service_health(service_key):
                    print("   ✅ Health check PASSED")
                    return True
                else:
                    print("   ⚠️  Server started but health check pending...")
                    return True
            else:
                print(f"   ❌ Failed to start: {result.stderr}")
                return False

    async def _stop_service_internal(self, service_key: str) -> bool:
        """Stop a service (cross-platform)"""
        if service_key not in self.servers:
            print(f"❌ Unknown service: {service_key}")
            return False

        server = self.servers[service_key]
        session = server["session"]
        port = server["port"]

        print(f"🛑 Stopping {server['name']}...")

        if self.is_windows():
            # Windows: Find and kill process using the port
            try:
                killed = False
                for proc in psutil.process_iter(["pid", "name"]):
                    try:
                        # Get connections for this process
                        connections = proc.connections()
                        for conn in connections:
                            if hasattr(conn, "laddr") and conn.laddr.port == port:
                                proc.kill()
                                print(f"   ✅ Killed process {proc.pid} ({proc.name()}) on port {port}")
                                killed = True
                    except (psutil.NoSuchProcess, psutil.AccessDenied, psutil.ZombieProcess):
                        pass
                    except Exception:
                        pass  # Skip processes we can't access

                if not killed:
                    print(f"   ⚠️  No process found on port {port}")
                return killed
            except Exception as e:
                print(f"   ❌ Error stopping service: {e}")
                return False
        else:
            # Linux/macOS: Kill tmux session
            result = subprocess.run(
                ["tmux", "kill-session", "-t", session], capture_output=True, text=True, timeout=2, check=False
            )

            if result.returncode == 0:
                print(f"   ✅ Stopped session: {session}")
                return True
            else:
                print(f"   ⚠️  Session may not exist: {session}")
                return False

    def _is_port_in_use(self, port: int) -> bool:
        """Check if a port is in use"""
        try:
            with socket.socket(socket.AF_INET, socket.SOCK_STREAM) as s:
                return s.connect_ex(("localhost", port)) == 0
        except (OSError, subprocess.CalledProcessError):
            return False

    async def _check_service_health(self, service_key: str) -> bool:
        """Check if a service is responding to health checks"""
        if service_key not in self.servers:
            return False

        server = self.servers[service_key]
        base_url = server["health_check"]

        # Try multiple health check patterns
        health_endpoints = [
            base_url,
            base_url.replace("/healthz", "/health"),
            base_url.replace("/health", "/healthz"),
            base_url.replace("/health", "/api/health"),
        ]

        for endpoint in health_endpoints:
            try:
                # Use urllib instead of curl for cross-platform compatibility
                import json
                import urllib.request
                from urllib.error import HTTPError, URLError

                req = urllib.request.Request(endpoint, headers={"User-Agent": "Aurora/2.0"})
                try:
                    with urllib.request.urlopen(req, timeout=3) as response:
                        if response.status == 200:
                            response_data = response.read().decode("utf-8")
                            try:
                                # Try to parse as JSON
                                data = json.loads(response_data)
                                if isinstance(data, dict):
                                    # Check if 'ok' field is True
                                    if data.get("ok") is True or data.get("ok") == "true":
                                        return True
                                    # Also check status field
                                    status_value = str(data.get("status", "")).lower()
                                    if any(
                                        indicator in status_value
                                        for indicator in ["ok", "healthy", "online", "running"]
                                    ):
                                        return True
                            except json.JSONDecodeError:
                                # If not JSON, check raw text
                                response_text = response_data.lower()
                                if any(
                                    indicator in response_text
                                    for indicator in ["ok", "healthy", "status", "true", "online"]
                                ):
                                    return True
                except (URLError, HTTPError, TimeoutError, ConnectionError, OSError):
                    # OSError covers socket.timeout on Windows
                    continue
            except Exception:
                continue

        return False

    def start_server(self, server_key: str) -> bool:
        """Public API to start a server"""
        loop = asyncio.new_event_loop()
        asyncio.set_event_loop(loop)
        result = loop.run_until_complete(self._start_service_internal(server_key))
        loop.close()
        return result

    def stop_server(self, server_key: str) -> bool:
        """Public API to stop a server"""
        loop = asyncio.new_event_loop()
        asyncio.set_event_loop(loop)
        result = loop.run_until_complete(self._stop_service_internal(server_key))
        loop.close()
        return result

    def start_all_servers(self):
        """Start all Aurora services"""
        print("\n🌌 Luminar Nexus V2: Starting ALL services...\n")

        for server_key in self.servers.keys():
            self.start_server(server_key)
            time.sleep(2)  # Stagger starts

        print("\n✅ All services started!\n")
        self.show_status()

    def stop_all_servers(self):
        """Stop all Aurora services"""
        print("\n🛑 Luminar Nexus V2: Stopping ALL services...\n")

        for server_key in self.servers.keys():
            self.stop_server(server_key)

        print("\n✅ All services stopped!\n")

    def show_status(self):
        """Show status of all services"""
        print("\n" + "=" * 70)
        print("📊 LUMINAR NEXUS V2 - SERVER STATUS")
        print("=" * 70 + "\n")

        loop = asyncio.new_event_loop()
        asyncio.set_event_loop(loop)

        for server_key in self.servers.keys():
            server = self.servers[server_key]

            # Check if service process exists (cross-platform)
            session_exists = False
            if not self.is_windows():
                # Linux/macOS: Check tmux session
                session_result = subprocess.run(
                    ["tmux", "has-session", "-t", server["session"]], capture_output=True, check=False
                )
                session_exists = session_result.returncode == 0
            else:
                # Windows: Check if port is in use (indicates service running)
                session_exists = self._is_port_in_use(server["port"])

            # Check health
            health_ok = loop.run_until_complete(self._check_service_health(server_key))

            status = "running" if (session_exists and health_ok) else "starting" if session_exists else "stopped"
            icon = "✅" if status == "running" else "⚠️" if status == "starting" else "❌"

            print(f"{icon} {server['name']}")
            print(f"   Status: {status}")
            print(f"   Port: {server['port']}")
            if not self.is_windows():
                print(f"   Session: {server['session']}")
            print(f"   Health: {'✅ OK' if health_ok else '❌ Not responding'}")
            print()

        loop.close()
        print("=" * 70 + "\n")

    def start_advanced_monitoring(self):
        """Start advanced monitoring with AI analysis"""

        def monitoring_loop():
            while self.monitoring_active:
                try:
                    # Run health checks for all services
                    loop = asyncio.new_event_loop()
                    asyncio.set_event_loop(loop)

                    for service_name in self.service_registry.keys():
                        health = loop.run_until_complete(self.comprehensive_health_check(service_name))

                        # Autonomous healing if needed
                        if health and health.status in ["critical", "degraded"]:
                            loop.run_until_complete(self.autonomous_healing(service_name))

                    loop.close()

                    # Update quantum coherence
                    self._update_quantum_coherence()

                    # Run port conflict resolution if available
                    if self.port_manager and self.port_healing_active:
                        self._check_and_heal_ports()

                    time.sleep(self.config["monitoring_interval"])

                except Exception as e:
                    print(f"⚠️  Monitoring error: {e}")
                    time.sleep(5)

        monitoring_thread = threading.Thread(target=monitoring_loop, daemon=True)
        monitoring_thread.start()
        print("🔍 Advanced monitoring started with AI analysis")

    def _check_and_heal_ports(self):
        """Check for port conflicts and heal automatically"""
        try:
            if not self.port_manager:
                return

            # Scan for conflicts
            port_usage = self.port_manager.scan_port_usage()
            conflicts = self.port_manager.identify_conflicts(port_usage)

            if conflicts:
                print(f"🔧 Nexus v2 detected {len(conflicts)} port conflicts - initiating healing")
                results = self.port_manager.resolve_conflicts(conflicts)

                # Update quantum coherence based on healing success
                if results:
                    success_rate = sum(1 for success in results.values() if success) / len(results)
                    if success_rate < 0.8:
                        self.quantum_mesh.coherence_level *= 0.9  # Reduce coherence if healing fails
                    else:
                        self.quantum_mesh.coherence_level = min(1.0, self.quantum_mesh.coherence_level * 1.05)

                    print(f"✅ Port healing completed with {success_rate:.1%} success rate")

        except Exception as e:
            print(f"❌ Port healing error: {e}")

    def get_port_status(self) -> dict[str, Any]:
        """Get comprehensive port status"""
        if not self.port_manager:
            return {"error": "Port Manager not available", "available": False}

        try:
            status = self.port_manager.get_status_report()
            status["integration"] = "active"
            return status
        except Exception as e:
            return {"error": str(e), "available": False}

    def _update_quantum_coherence(self):
        """Update system quantum coherence level"""
<<<<<<< HEAD
        healthy_services = sum(1 for health in self.health_monitor.values() if health.status == "healthy")
        total_services = len(self.health_monitor)
=======
        # Only count services that have been checked (not in "unknown" state)
        checked_services = [h for h in self.health_monitor.values() if h.status != "unknown"]
>>>>>>> 730ea2e6

        if checked_services:
            healthy_services = sum(1 for health in checked_services if health.status == "healthy")
            total_checked = len(checked_services)
            self.quantum_mesh.coherence_level = healthy_services / total_checked
        else:
            # Keep initial coherence of 1.0 until first health check completes
            self.quantum_mesh.coherence_level = 1.0

        # If coherence is low, trigger system-wide healing
        # Skip warning only if all services are still in unknown state (initial health check not complete)
        all_unknown = all(health.status == "unknown" for health in self.health_monitor.values())
        if self.quantum_mesh.coherence_level < self.config["quantum_coherence_threshold"] and not all_unknown:
            print(f"⚠️  Quantum coherence low: {self.quantum_mesh.coherence_level:.2f}")

    def get_system_status(self) -> dict[str, Any]:
        """Get comprehensive system status"""
        return {
            "version": self.version,
            "uptime": str(datetime.now() - self.initialized_at),
            "quantum_coherence": self.quantum_mesh.coherence_level,
            "total_services": len(self.service_registry),
            "healthy_services": sum(1 for h in self.health_monitor.values() if h.status == "healthy"),
            "ai_learning_active": self.config["ai_learning_enabled"],
            "autonomous_healing_active": self.config["healing_enabled"],
            "services": {name: asdict(health) for name, health in self.health_monitor.items()},
        }

    def create_advanced_api(self) -> Flask:
        """Create advanced API with intelligent routing"""
        app = Flask(__name__)
        CORS(app)

        @app.route("/api/nexus/status", methods=["GET"])
        def get_status():
            status = self.get_system_status()
            sanitized_status = sanitize_for_json(status)
            return jsonify(sanitized_status)

        @app.route("/api/nexus/health/<service_name>", methods=["GET"])
        def get_service_health(service_name):
            if service_name in self.health_monitor:
                return jsonify(asdict(self.health_monitor[service_name]))
            return jsonify({"error": "Service not found"}), 404

        @app.route("/api/nexus/quantum", methods=["GET"])
        def get_quantum_status():
            return jsonify(asdict(self.quantum_mesh))

        @app.route("/api/nexus/ports", methods=["GET"])
        def get_port_status():
            """Get comprehensive port status and conflicts"""
            return jsonify(self.get_port_status())

        @app.route("/api/nexus/ports/heal", methods=["POST"])
        def heal_ports():
            """Manually trigger port conflict healing"""
            if not self.port_manager:
                return jsonify({"error": "Port Manager not available"}), 503

            try:
                self._check_and_heal_ports()
                return jsonify({"message": "Port healing initiated", "success": True})
            except Exception as e:
                return jsonify({"error": str(e), "success": False}), 500

        @app.route("/api/chat", methods=["POST"])
        def intelligent_chat_routing():
            """Intelligent chat routing with Aurora Bridge"""
            try:
                data = request.get_json()
                message = data.get("message", "")
                session_id = data.get("session_id", "default")

                if not message:
                    return jsonify({"error": "No message provided"}), 400

                # Advanced routing through Aurora Bridge
                if AURORA_BRIDGE_AVAILABLE and route_to_enhanced_aurora_core is not None:
                    print(f"🌌 Nexus v2 → Aurora Bridge: {message[:50]}...")
                    response = route_to_enhanced_aurora_core(message, session_id)
                else:
                    response = "Nexus v2 operational, but Aurora Bridge unavailable. Please check system configuration."

                return jsonify(
                    {
                        "response": response,
                        "session_id": session_id,
                        "timestamp": time.time(),
                        "nexus_version": self.version,
                        "quantum_coherence": self.quantum_mesh.coherence_level,
                    }
                )

            except Exception as e:
                print(f"❌ Chat routing error: {e}")
                return jsonify({"error": str(e)}), 500

        @app.route("/chat", methods=["GET", "POST"])
        def chat_alias():
            """Route alias for /chat → /api/chat compatibility (Aurora autonomous fix)"""
            if request.method == "POST":
                return intelligent_chat_routing()
            return (
                jsonify(
                    {
                        "error": "Use POST method",
                        "correct_endpoint": "/api/chat",
                        "usage": 'POST /api/chat or POST /chat with JSON body: {"message": "your message"}',
                        "aurora_fix": "Route alias added by Aurora autonomous endpoint fix",
                    }
                ),
                405,
            )

        return app


class SecurityGuardian:
    """Advanced security guardian with threat detection (Aurora Tier 11: Security & Cryptography)"""

    def __init__(self):
        self.threat_patterns = {
            "sql_injection": [
                r"(?i)(union.*select|insert.*into|delete.*from|drop.*table|exec\s*\(|;.*--|'.*or.* =.*)",
                "SQL Injection attempt",
            ],
            "path_traversal": [r"\.\.\/|\.\.\\", "Path traversal attempt"],
            "xss": [r"<script|javascript:|onerror=|onload=", "XSS attempt"],
            "command_injection": [r"[;&|]|\$\(|`", "Command injection attempt"],
            "excessive_requests": {"threshold": 100, "window": 60},
        }
        self.security_events = []
        self.blocked_ips = set()
        self.request_tracking = {}  # IP -> list of request timestamps

    def detect_threats(self, request_data: dict) -> list[str]:
        """Advanced threat detection using pattern matching and behavioral analysis"""
        threats = []
        source_ip = request_data.get("ip", "unknown")
        request_path = request_data.get("path", "")
        request_body = str(request_data.get("body", ""))
        request_params = str(request_data.get("params", ""))

        # Check if IP is already blocked
        if source_ip in self.blocked_ips:
            threats.append(f"BLOCKED_IP: {source_ip} is on blocklist")
            return threats

        # Pattern-based threat detection
        import re

        full_request = f"{request_path} {request_body} {request_params}"

        for threat_type, pattern_data in self.threat_patterns.items():
            if threat_type == "excessive_requests":
                continue  # Handled separately

            pattern, description = pattern_data
            if re.search(pattern, full_request):
                threats.append(f"{threat_type.upper()}: {description}")
                self._log_security_event(source_ip, threat_type, request_path)

        # Rate limiting / DDoS detection
        if self._check_rate_limit(source_ip):
            threats.append(f"RATE_LIMIT_EXCEEDED: {source_ip} exceeds request threshold")
            self.blocked_ips.add(source_ip)

        # Port scanning detection
        if self._detect_port_scan(source_ip, request_data.get("port")):
            threats.append(f"PORT_SCAN_DETECTED: {source_ip} scanning ports")
            self.blocked_ips.add(source_ip)

        return threats

    def _check_rate_limit(self, ip: str) -> bool:
        """Check if IP exceeds rate limits"""
        current_time = time.time()
        threshold = self.threat_patterns["excessive_requests"]["threshold"]
        window = self.threat_patterns["excessive_requests"]["window"]

        if ip not in self.request_tracking:
            self.request_tracking[ip] = []

        # Add current request
        self.request_tracking[ip].append(current_time)

        # Remove old requests outside window
        self.request_tracking[ip] = [t for t in self.request_tracking[ip] if current_time - t < window]

        return len(self.request_tracking[ip]) > threshold

    def _detect_port_scan(self, ip: str, port: int | None) -> bool:
        """Detect port scanning behavior"""
        if not port:
            return False

        # Track ports accessed by IP
        port_key = f"{ip}_ports"
        if port_key not in self.request_tracking:
            self.request_tracking[port_key] = set()

        self.request_tracking[port_key].add(port)

        # If accessing more than 5 different ports in short time, likely scanning
        return len(self.request_tracking[port_key]) > 5

    def _log_security_event(self, ip: str, threat_type: str, path: str):
        """Log security events for analysis"""
        event = {"timestamp": time.time(), "ip": ip, "threat": threat_type, "path": path}
        self.security_events.append(event)

        # Keep only last 10000 events
        if len(self.security_events) > 10000:
            self.security_events = self.security_events[-10000:]

    def get_security_report(self) -> dict:
        """Generate security report"""
        return {
            "total_threats": len(self.security_events),
            "blocked_ips": list(self.blocked_ips),
            "recent_events": self.security_events[-50:],
            "threat_summary": self._summarize_threats(),
        }

    def _summarize_threats(self) -> dict:
        """Summarize threat types and frequencies"""
        summary = {}
        for event in self.security_events:
            threat = event["threat"]
            summary[threat] = summary.get(threat, 0) + 1
        return summary


class PerformanceOptimizer:
    """AI-driven performance optimization (Aurora Tier 14: Cloud/Infrastructure + Tier 16: Analytics)"""

    def __init__(self):
        self.optimization_strategies = {
            "high_cpu": {"action": "scale_horizontal", "threshold": 80},
            "high_memory": {"action": "increase_memory", "threshold": 85},
            # ms
            "slow_response": {"action": "add_caching", "threshold": 1000},
            # %
            "high_error_rate": {"action": "restart_service", "threshold": 5},
        }
        self.performance_history = {}
        self.optimization_cache = {}

    def optimize_performance(self, service_metrics: dict) -> dict[str, Any]:
        """Optimize system performance using analytics and load balancing"""
        recommendations = {
            "immediate_actions": [],
            "preventive_measures": [],
            "resource_allocation": {},
            "load_balancing": {},
        }

        service_name = service_metrics.get("service_name", "unknown")

        # Track performance history
        self._track_performance(service_name, service_metrics)

        # CPU optimization
        cpu_usage = service_metrics.get("cpu_usage", 0)
        if cpu_usage > self.optimization_strategies["high_cpu"]["threshold"]:
            recommendations["immediate_actions"].append(
                {
                    "type": "scale_horizontal",
                    "reason": f'CPU usage at {cpu_usage}% (threshold: {self.optimization_strategies["high_cpu"]["threshold"]}%)',
                    "priority": "high",
                    "estimated_impact": "Reduce CPU by 30-40%",
                }
            )
            recommendations["resource_allocation"]["additional_instances"] = self._calculate_instance_needs(cpu_usage)

        # Memory optimization
        memory_usage = service_metrics.get("memory_usage", 0)
        if memory_usage > self.optimization_strategies["high_memory"]["threshold"]:
            recommendations["immediate_actions"].append(
                {
                    "type": "memory_optimization",
                    "reason": f'Memory usage at {memory_usage}% (threshold: {self.optimization_strategies["high_memory"]["threshold"]}%)',
                    "priority": "high",
                    "actions": ["clear_cache", "garbage_collect", "check_memory_leaks"],
                }
            )

        # Response time optimization
        response_time = service_metrics.get("response_time", 0)
        if response_time > self.optimization_strategies["slow_response"]["threshold"]:
            recommendations["immediate_actions"].append(
                {
                    "type": "caching_strategy",
                    "reason": f'Response time at {response_time}ms (threshold: {self.optimization_strategies["slow_response"]["threshold"]}ms)',
                    "priority": "medium",
                    "suggestions": ["enable_redis_cache", "optimize_database_queries", "add_cdn"],
                }
            )

        # Error rate optimization
        error_rate = service_metrics.get("error_rate", 0)
        if error_rate > self.optimization_strategies["high_error_rate"]["threshold"]:
            recommendations["immediate_actions"].append(
                {
                    "type": "stability_improvement",
                    "reason": f'Error rate at {error_rate}% (threshold: {self.optimization_strategies["high_error_rate"]["threshold"]}%)',
                    "priority": "critical",
                    "actions": ["check_logs", "restart_service", "rollback_if_recent_deploy"],
                }
            )

        # Load balancing recommendations
        recommendations["load_balancing"] = self._generate_load_balancing_strategy(service_name, service_metrics)

        # Preventive measures based on trends
        recommendations["preventive_measures"] = self._analyze_trends(service_name)

        return recommendations

    def _track_performance(self, service_name: str, metrics: dict):
        """Track performance over time for trend analysis"""
        if service_name not in self.performance_history:
            self.performance_history[service_name] = []

        self.performance_history[service_name].append({"timestamp": time.time(), "metrics": metrics})

        # Keep last 1000 data points
        if len(self.performance_history[service_name]) > 1000:
            self.performance_history[service_name] = self.performance_history[service_name][-1000:]

    def _calculate_instance_needs(self, cpu_usage: float) -> int:
        """Calculate how many additional instances needed"""
        if cpu_usage > 95:
            return 3
        elif cpu_usage > 85:
            return 2
        elif cpu_usage > 75:
            return 1
        return 0

    def _generate_load_balancing_strategy(self, service_name: str, metrics: dict) -> dict:
        """Generate intelligent load balancing strategy"""
        return {
            "algorithm": "least_connections",  # Best for varying request complexity
            "health_check_interval": 5,  # seconds
            "failover_enabled": True,
            "sticky_sessions": metrics.get("requires_session", False),
            "weight_distribution": self._calculate_weights(service_name),
        }

    def _calculate_weights(self, service_name: str) -> dict:
        """Calculate load distribution weights based on performance"""
        if service_name not in self.performance_history or len(self.performance_history[service_name]) < 5:
            return {"default": 1.0}

        # Analyze recent performance to distribute load intelligently
        recent = self.performance_history[service_name][-10:]
        avg_response_time = sum(m["metrics"].get("response_time", 500) for m in recent) / len(recent)

        # Better performing instances get higher weight
        if avg_response_time < 100:
            return {"high_performance": 2.0}
        elif avg_response_time < 500:
            return {"normal": 1.0}
        else:
            return {"degraded": 0.5}

    def _analyze_trends(self, service_name: str) -> list[dict]:
        """Analyze performance trends for preventive measures"""
        if service_name not in self.performance_history or len(self.performance_history[service_name]) < 20:
            return []

        measures = []
        history = self.performance_history[service_name]

        # Check if CPU usage trending up
        recent_cpu = [h["metrics"].get("cpu_usage", 0) for h in history[-10:]]
        older_cpu = [h["metrics"].get("cpu_usage", 0) for h in history[-20:-10]]

        if recent_cpu and older_cpu:
            cpu_trend = (sum(recent_cpu) / len(recent_cpu)) - (sum(older_cpu) / len(older_cpu))
            if cpu_trend > 10:  # 10% increase
                measures.append(
                    {
                        "type": "cpu_trend",
                        "message": f"CPU usage trending up by {cpu_trend:.1f}%",
                        "recommendation": "Consider scaling before hitting limits",
                    }
                )

        return measures


class PredictiveScaler:
    """Predictive scaling based on usage patterns (Aurora Tier 14: Cloud + Tier 15: AI/ML)"""

    def __init__(self):
        self.scaling_history = {}
        self.load_predictions = {}
        self.time_patterns = {}  # Track time-based patterns (e.g., peak hours)
        self.scaling_decisions = {}

    def predict_scaling_needs(self, service_name: str, current_load: float) -> str | None:
        """Predict if scaling is needed using historical patterns and trend analysis"""

        # Initialize tracking for new services
        if service_name not in self.scaling_history:
            self.scaling_history[service_name] = []
            self.time_patterns[service_name] = {}

        # Record current load with timestamp
        current_time = time.time()
        hour_of_day = int((current_time % 86400) / 3600)  # 0-23

        self.scaling_history[service_name].append(
            {"timestamp": current_time, "load": current_load, "hour": hour_of_day}
        )

        # Keep last 1000 data points
        if len(self.scaling_history[service_name]) > 1000:
            self.scaling_history[service_name] = self.scaling_history[service_name][-1000:]

        # Need enough data for predictions
        if len(self.scaling_history[service_name]) < 20:
            return self._simple_threshold_scaling(current_load)

        # Learn time-based patterns
        self._learn_time_patterns(service_name, hour_of_day, current_load)

        # Predict future load
        predicted_load = self._predict_future_load(service_name, current_load)

        # Make scaling decision
        scaling_action = self._make_scaling_decision(service_name, current_load, predicted_load)

        # Log decision
        if scaling_action:
            self.scaling_decisions[service_name] = {
                "timestamp": current_time,
                "action": scaling_action,
                "current_load": current_load,
                "predicted_load": predicted_load,
            }

        return scaling_action

    def _simple_threshold_scaling(self, current_load: float) -> str | None:
        """Simple threshold-based scaling for when insufficient data"""
        if current_load > 80:
            return "scale_up"
        elif current_load < 20:
            return "scale_down"
        return None

    def _learn_time_patterns(self, service_name: str, hour: int, load: float):
        """Learn load patterns by time of day"""
        if hour not in self.time_patterns[service_name]:
            self.time_patterns[service_name][hour] = []

        self.time_patterns[service_name][hour].append(load)

        # Keep last 30 data points per hour
        if len(self.time_patterns[service_name][hour]) > 30:
            self.time_patterns[service_name][hour] = self.time_patterns[service_name][hour][-30:]

    def _predict_future_load(self, service_name: str, current_load: float) -> float:
        """Predict future load using trend analysis and time patterns"""
        history = self.scaling_history[service_name]

        # Get recent trend (last 10 data points)
        if len(history) >= 10:
            recent_loads = [h["load"] for h in history[-10:]]
            trend = self._calculate_trend(recent_loads)
        else:
            trend = 0

        # Get time-based prediction
        current_hour = int((time.time() % 86400) / 3600)
        next_hour = (current_hour + 1) % 24

        time_prediction = current_load
        if next_hour in self.time_patterns[service_name]:
            hour_loads = self.time_patterns[service_name][next_hour]
            if hour_loads:
                time_prediction = sum(hour_loads) / len(hour_loads)

        # Combine trend and time-based predictions
        # Weight: 60% time pattern, 40% trend
        predicted_load = (time_prediction * 0.6) + ((current_load + trend) * 0.4)

        return max(0, min(100, predicted_load))  # Clamp between 0-100

    def _calculate_trend(self, values: list[float]) -> float:
        """Calculate linear trend using simple linear regression"""
        n = len(values)
        if n < 2:
            return 0

        # Simple linear regression
        x_values = list(range(n))
        x_mean = sum(x_values) / n
        y_mean = sum(values) / n

        numerator = sum((x_values[i] - x_mean) * (values[i] - y_mean) for i in range(n))
        denominator = sum((x - x_mean) ** 2 for x in x_values)

        if denominator == 0:
            return 0

        slope = numerator / denominator
        return slope  # Trend per time unit

    def _make_scaling_decision(self, service_name: str, current_load: float, predicted_load: float) -> str | None:
        """Make intelligent scaling decision based on current and predicted load"""

        # Define thresholds
        scale_up_threshold = 75
        scale_down_threshold = 25
        prediction_weight = 0.7  # How much to trust prediction vs current

        # Weighted decision score
        decision_score = (current_load * (1 - prediction_weight)) + (predicted_load * prediction_weight)

        # Check if we recently made a scaling decision (avoid thrashing)
        if service_name in self.scaling_decisions:
            last_decision = self.scaling_decisions[service_name]
            time_since_last = time.time() - last_decision["timestamp"]
            if time_since_last < 300:  # 5 minutes cooldown
                return None

        # Make decision
        if decision_score > scale_up_threshold:
            # Scale up more aggressively if trend is strongly upward
            if predicted_load > current_load + 10:
                return "scale_up_aggressive"  # Add multiple instances
            return "scale_up"

        elif decision_score < scale_down_threshold:
            # Only scale down if both current and predicted are low (be conservative)
            if current_load < 30 and predicted_load < 30:
                return "scale_down"

        # Proactive scaling: if prediction shows spike coming, scale early
        if predicted_load > scale_up_threshold and current_load < scale_up_threshold:
            return "scale_up_proactive"

        return None

    def get_scaling_report(self, service_name: str) -> dict:
        """Generate scaling analysis report"""
        if service_name not in self.scaling_history:
            return {"status": "no_data"}

        history = self.scaling_history[service_name]

        # Calculate statistics
        recent_loads = [h["load"] for h in history[-20:]]
        avg_load = sum(recent_loads) / len(recent_loads) if recent_loads else 0
        max_load = max(recent_loads) if recent_loads else 0
        min_load = min(recent_loads) if recent_loads else 0

        # Identify peak hours
        peak_hours = self._identify_peak_hours(service_name)

        return {
            "status": "active",
            "data_points": len(history),
            "average_load": round(avg_load, 2),
            "max_load": round(max_load, 2),
            "min_load": round(min_load, 2),
            "peak_hours": peak_hours,
            "last_scaling_decision": self.scaling_decisions.get(service_name),
            "pattern_learning_progress": f"{len(self.time_patterns.get(service_name, {}))} hours learned",
        }

    def _identify_peak_hours(self, service_name: str) -> list[int]:
        """Identify hours with highest average load"""
        if service_name not in self.time_patterns:
            return []

        hourly_averages = {}
        for hour, loads in self.time_patterns[service_name].items():
            if loads:
                hourly_averages[hour] = sum(loads) / len(loads)

        if not hourly_averages:
            return []

        # Get top 3 peak hours
        sorted_hours = sorted(hourly_averages.items(), key=lambda x: x[1], reverse=True)
        return [hour for hour, _ in sorted_hours[:3]]


class NeuralAnomalyDetector:
    """Neural network-based anomaly detection (Aurora Tier 15: AI/ML + Tier 28: Autonomous Tools)"""

    def __init__(self):
        self.anomaly_patterns = {}
        self.baseline_metrics = {}
        self.anomaly_history = {}
        self.learning_window = 100  # Number of samples to establish baseline
        self.sensitivity = 2.5  # Standard deviations for anomaly threshold

    def detect_anomalies(self, service_name: str, metrics: dict) -> list[str]:
        """Detect system anomalies using statistical ML and pattern recognition"""
        anomalies = []

        # Initialize tracking for new services
        if service_name not in self.baseline_metrics:
            self.baseline_metrics[service_name] = {
                "cpu_usage": [],
                "memory_usage": [],
                "response_time": [],
                "error_rate": [],
                "request_rate": [],
            }
            self.anomaly_history[service_name] = []

        baseline = self.baseline_metrics[service_name]

        # Check each metric for anomalies
        for metric_name in ["cpu_usage", "memory_usage", "response_time", "error_rate", "request_rate"]:
            metric_value = metrics.get(metric_name)
            if metric_value is None:
                continue

            # Update baseline
            baseline[metric_name].append(metric_value)
            if len(baseline[metric_name]) > self.learning_window:
                baseline[metric_name] = baseline[metric_name][-self.learning_window :]

            # Need sufficient data for anomaly detection
            if len(baseline[metric_name]) < 20:
                continue

            # Statistical anomaly detection (Z-score method)
            anomaly = self._detect_statistical_anomaly(metric_name, metric_value, baseline[metric_name])
            if anomaly:
                anomalies.append(anomaly)

        # Pattern-based anomaly detection
        pattern_anomalies = self._detect_pattern_anomalies(service_name, metrics)
        anomalies.extend(pattern_anomalies)

        # Correlation-based anomaly detection (multiple metrics acting weird together)
        correlation_anomalies = self._detect_correlation_anomalies(service_name, metrics)
        anomalies.extend(correlation_anomalies)

        # Log anomalies for learning
        if anomalies:
            self.anomaly_history[service_name].append(
                {"timestamp": time.time(), "metrics": metrics, "anomalies": anomalies}
            )

            # Keep last 1000 anomaly events
            if len(self.anomaly_history[service_name]) > 1000:
                self.anomaly_history[service_name] = self.anomaly_history[service_name][-1000:]

        return anomalies

    def _detect_statistical_anomaly(self, metric_name: str, value: float, baseline: list[float]) -> str | None:
        """Detect anomalies using statistical analysis (Z-score)"""
        if len(baseline) < 20:
            return None

        # Calculate mean and standard deviation
        mean = sum(baseline) / len(baseline)
        variance = sum((x - mean) ** 2 for x in baseline) / len(baseline)
        std_dev = variance**0.5

        if std_dev == 0:
            return None

        # Calculate Z-score
        z_score = (value - mean) / std_dev

        # If beyond threshold, it's an anomaly
        if abs(z_score) > self.sensitivity:
            direction = "spike" if z_score > 0 else "drop"
            return f"STATISTICAL_ANOMALY: {metric_name} {direction} detected (Z-score: {z_score:.2f}, value: {value:.2f}, baseline: {mean:.2f}±{std_dev:.2f})"

        return None

    def _detect_pattern_anomalies(self, service_name: str, metrics: dict) -> list[str]:
        """Detect anomalies based on known patterns"""
        anomalies = []

        # Pattern 1: High error rate with normal CPU (something wrong in code)
        if metrics.get("error_rate", 0) > 5 and metrics.get("cpu_usage", 100) < 50:
            anomalies.append("PATTERN_ANOMALY: High error rate with low CPU usage suggests code/logic error")

        # Pattern 2: High CPU with low request rate (inefficient processing or infinite loop)
        if metrics.get("cpu_usage", 0) > 80 and metrics.get("request_rate", 100) < 10:
            anomalies.append(
                "PATTERN_ANOMALY: High CPU with low requests suggests inefficient processing or background task issue"
            )

        # Pattern 3: Memory leak detection (memory consistently increasing)
        if service_name in self.baseline_metrics:
            memory_history = self.baseline_metrics[service_name].get("memory_usage", [])
            if len(memory_history) >= 10:
                recent_10 = memory_history[-10:]
                if all(recent_10[i] <= recent_10[i + 1] for i in range(len(recent_10) - 1)):
                    anomalies.append("PATTERN_ANOMALY: Potential memory leak detected (consistently increasing memory)")

        # Pattern 4: Response time spikes (possible database/network issue)
        if metrics.get("response_time", 0) > 5000:  # 5 seconds
            anomalies.append("PATTERN_ANOMALY: Extreme response time detected - possible database or network issue")

        return anomalies

    def _detect_correlation_anomalies(self, _service_name: str, metrics: dict) -> list[str]:
        """Detect anomalies based on correlation between metrics"""
        anomalies = []

        # Normally, high request rate correlates with high CPU
        # If requests are high but CPU is low, something is wrong (requests not being processed)
        request_rate = metrics.get("request_rate", 0)
        cpu_usage = metrics.get("cpu_usage", 0)

        if request_rate > 50 and cpu_usage < 20:
            anomalies.append("CORRELATION_ANOMALY: High request rate but low CPU - requests may not be processing")

        # High memory + high error rate = possible OOM errors
        if metrics.get("memory_usage", 0) > 90 and metrics.get("error_rate", 0) > 10:
            anomalies.append(
                "CORRELATION_ANOMALY: High memory usage with high error rate - possible out-of-memory errors"
            )

        return anomalies

    def get_anomaly_report(self, service_name: str) -> dict:
        """Generate anomaly detection report"""
        if service_name not in self.anomaly_history:
            return {"status": "no_data", "total_anomalies": 0}

        history = self.anomaly_history[service_name]

        return {
            "status": "active",
            "total_anomalies": len(history),
            "recent_anomalies": history[-10:],
            "anomaly_types": self._summarize_anomaly_types(history),
            "baseline_established": len(self.baseline_metrics.get(service_name, {}).get("cpu_usage", []))
            >= self.learning_window,
        }

    def _summarize_anomaly_types(self, history: list) -> dict:
        """Summarize types of anomalies detected"""
        summary = {}
        for event in history:
            for anomaly in event["anomalies"]:
                anomaly_type = anomaly.split(":")[0]
                summary[anomaly_type] = summary.get(anomaly_type, 0) + 1
        return summary


def run_luminar_nexus_v2(port: int = 5005):
    """Run Luminar Nexus v2 with advanced capabilities"""
    print("🌌 Starting Luminar Nexus v2 - Advanced System Orchestrator")

    # Initialize Nexus v2
    nexus = LuminarNexusV2()

    # Register standard Aurora services
    nexus.register_service("frontend", 5173, "ui", quantum_state="entangled")
    nexus.register_service("backend", 5000, "api", quantum_state="stable")
    nexus.register_service("bridge", 5001, "middleware", dependencies=["backend"], quantum_state="stable")
    nexus.register_service("self_learn", 5002, "ai", dependencies=["backend"], quantum_state="superposition")
    nexus.register_service("chat", 5003, "ai", dependencies=["bridge"], quantum_state="entangled")

    # Create advanced API
    app = nexus.create_advanced_api()

    print(f"🚀 Luminar Nexus v2 running on port {port}")
    print("✨ Features: AI Healing | Quantum Coherence | Predictive Scaling | Neural Anomaly Detection")

    app.run(host="0.0.0.0", port=port, debug=False, threaded=True)


def run_chat_server_v2(port: int = 5003):
    """Run Aurora's V2 chat server with enhanced routing"""
    print(f"🌌 Aurora Chat Server V2 starting on port {port}...")
    print("✨ Enhanced with Quantum Coherence and AI Routing")

    # Initialize Nexus V2
    nexus = LuminarNexusV2()

    # Create the advanced API (includes /api/chat endpoint)
    app = nexus.create_advanced_api()

    # Add health check endpoints
    @app.route("/health", methods=["GET"])
    @app.route("/api/health", methods=["GET"])
    def health_check():
        return {
            "status": "healthy",
            "service": "aurora-chat-v2",
            "version": nexus.version,
            "aurora_fix": "Added /api/health for frontend compatibility",
        }, 200

    print(f"🚀 Chat Server V2 running on port {port}")
    print("   Health: http://localhost:{port}/health")
    print("   Chat: POST http://localhost:{port}/api/chat")

    app.run(host="0.0.0.0", port=port, debug=False, threaded=True)


def main():
    """Main entry point for V2 with CLI support"""
    if len(sys.argv) < 2:
        print("Luminar Nexus V2 - Advanced System Orchestrator")
        print("\nUsage:")
        print("  python luminar_nexus_v2.py start <server>   - Start a server")
        print("  python luminar_nexus_v2.py stop <server>    - Stop a server")
        print("  python luminar_nexus_v2.py start-all        - Start all servers")
        print("  python luminar_nexus_v2.py stop-all         - Stop all servers")
        print("  python luminar_nexus_v2.py status           - Show all status")
        print("  python luminar_nexus_v2.py api              - Run API server (port 5005)")
        print("  python luminar_nexus_v2.py chat             - Run chat server (port 5003)")
        print("\nAvailable servers: vite, backend, bridge, self-learn, chat")
        return

    nexus = LuminarNexusV2()
    command = sys.argv[1]

    if command == "start-all":
        nexus.start_all_servers()
    elif command == "start" and len(sys.argv) > 2:
        nexus.start_server(sys.argv[2])
    elif command == "stop-all":
        nexus.stop_all_servers()
    elif command == "stop" and len(sys.argv) > 2:
        nexus.stop_server(sys.argv[2])
    elif command == "status":
        nexus.show_status()
    elif command == "api":
        run_luminar_nexus_v2(5005)
    elif command == "chat":
        run_chat_server_v2(5003)
    else:
        print("❌ Invalid command")


def serve():
    """Start Luminar Nexus V2 API server"""
    nexus = LuminarNexusV2()

    # Register Aurora services - only services that are actually running
    # Note: Frontend is served through backend via Vite middleware on port 5000
    nexus.register_service("backend", 5000, "fullstack", [], "stable")

    # Disabled services (not currently running):
    # frontend on port 5173 - doesn't exist (Vite runs in middleware mode on port 5000)
    # nexus.register_service("bridge", 5001, "middleware", ["backend"], "stable")
    # nexus.register_service("self-learn", 5002, "ai", ["backend"], "superposition")
    # nexus.register_service("chat", 5003, "ai", [], "stable")

    # Start monitoring
    nexus.start_advanced_monitoring()

    # Create and run Flask API
    app = nexus.create_advanced_api()

    print("\n🌌 Luminar Nexus V2 API Server Starting...")
    print("   Port: 5005")
    print(f"   Quantum Coherence: {nexus.quantum_mesh.coherence_level:.2f}")
    print(f"   Services Registered: {len(nexus.service_registry)}")
    print("\n✨ Advanced Features Active:")
    print("   • AI-driven autonomous healing")
    print("   • Port conflict resolution")
    print("   • Predictive scaling")
    print("   • Neural anomaly detection")
    print("\n")

    app.run(host="0.0.0.0", port=5005, debug=False)


if __name__ == "__main__":

    if len(sys.argv) > 1 and sys.argv[1] == "serve":
        serve()
    else:
        main()<|MERGE_RESOLUTION|>--- conflicted
+++ resolved
@@ -1093,13 +1093,8 @@
 
     def _update_quantum_coherence(self):
         """Update system quantum coherence level"""
-<<<<<<< HEAD
-        healthy_services = sum(1 for health in self.health_monitor.values() if health.status == "healthy")
-        total_services = len(self.health_monitor)
-=======
         # Only count services that have been checked (not in "unknown" state)
         checked_services = [h for h in self.health_monitor.values() if h.status != "unknown"]
->>>>>>> 730ea2e6
 
         if checked_services:
             healthy_services = sum(1 for health in checked_services if health.status == "healthy")
