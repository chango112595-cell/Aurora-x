--- conflicted
+++ resolved
@@ -51,14 +51,8 @@
             
             Args:
             """
-<<<<<<< HEAD
-        self.host = os.getenv("AURORA_HOST", "localhost")
-        self.vite_port = int(os.getenv("AURORA_VITE_PORT", "5000"))
-        self.vite_url = f"http://{self.host}:{self.vite_port}"
-=======
         self.aurora_host = os.getenv("AURORA_HOST", "127.0.0.1")
         self.vite_url = os.getenv("AURORA_VITE_URL", f"http://{self.aurora_host}:5000")
->>>>>>> 49b60f04
         self.dashboard_routes = ["/aurora-dashboard", "/dashboard", "/"]
 
     def check_server_status(self):
@@ -82,10 +76,12 @@
 
         # Kill any existing processes
         subprocess.run(["pkill", "-f", "vite"], capture_output=True)
-        subprocess.run(["pkill", "-f", str(self.vite_port)], capture_output=True)
+        subprocess.run(["pkill", "-f", "5000"], capture_output=True)
         time.sleep(2)
 
         # Change to client directory and start server
+        import os
+
         os.chdir("/workspaces/Aurora-x/client")
 
         # Start Vite in background
