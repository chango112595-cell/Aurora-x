--- conflicted
+++ resolved
@@ -17,9 +17,9 @@
 Checks and fixes rendering, CSS, and React issues
 """
 
-from typing import Dict, List, Tuple, Optional, Any, Union
 import datetime
 from pathlib import Path
+from typing import Dict, List, Tuple, Optional, Any, Union
 
 
 class AuroraBlankPageAutoFixer:
@@ -34,7 +34,8 @@
 
     def print_fix(self, msg: str, status: str = "FIX"):
         """Print fix status"""
-        icons = {"FIX": "[EMOJI]", "SUCCESS": "[OK]", "ERROR": "[ERROR]", "CHECK": "[SCAN]", "WARN": "[WARN]"}
+        icons = {"FIX": "[EMOJI]", "SUCCESS": "[OK]",
+                 "ERROR": "[ERROR]", "CHECK": "[SCAN]", "WARN": "[WARN]"}
         print(f"{icons.get(status, '')} {msg}")
 
     def fix_index_css_body_styles(self) -> bool:
@@ -68,9 +69,11 @@
 }
 """
             # Insert after @tailwind utilities
-            insert_pos = content.find("@tailwind utilities;") + len("@tailwind utilities;")
+            insert_pos = content.find(
+                "@tailwind utilities;") + len("@tailwind utilities;")
             if insert_pos > len("@tailwind utilities;"):
-                content = content[:insert_pos] + body_styles + content[insert_pos:]
+                content = content[:insert_pos] + \
+                    body_styles + content[insert_pos:]
                 index_css.write_text(content)
                 self.print_fix("Added body and root CSS styles", "SUCCESS")
                 self.fixes_applied.append("body_css_styles")
@@ -167,10 +170,12 @@
             # Check for export
             if "export default" not in content and "export const" not in content:
                 issues.append(f"{page_file.name}: Missing export")
-                self.print_fix(f"  [WARN]  {page_file.name} doesn't export component", "WARN")
+                self.print_fix(
+                    f"  [WARN]  {page_file.name} doesn't export component", "WARN")
             elif "return" not in content and "<" not in content:
                 issues.append(f"{page_file.name}: Might not return JSX")
-                self.print_fix(f"  [WARN]  {page_file.name} might not return JSX", "WARN")
+                self.print_fix(
+                    f"  [WARN]  {page_file.name} might not return JSX", "WARN")
 
         if issues:
             self.print_fix(f"Found {len(issues)} page export issues", "WARN")
@@ -194,7 +199,8 @@
         if "root:" in content and "client" in content:
             self.print_fix("Vite root configured correctly", "SUCCESS")
         else:
-            self.print_fix("Vite root configuration might be incorrect", "WARN")
+            self.print_fix(
+                "Vite root configuration might be incorrect", "WARN")
 
         return True
 
@@ -241,9 +247,11 @@
     </script>
 """
                 # Insert before closing head tag
-                content = content.replace("</head>", cleanup_script + "\n  </head>")
+                content = content.replace(
+                    "</head>", cleanup_script + "\n  </head>")
                 index_html.write_text(content)
-                self.print_fix("Added service worker cleanup script", "SUCCESS")
+                self.print_fix(
+                    "Added service worker cleanup script", "SUCCESS")
                 return True
 
         return True
@@ -271,7 +279,8 @@
             ]
 
             if missing:
-                self.print_fix(f"Missing dependencies: {', '.join(missing)}", "WARN")
+                self.print_fix(
+                    f"Missing dependencies: {', '.join(missing)}", "WARN")
                 return False
 
             self.print_fix("All critical dependencies present", "SUCCESS")
@@ -327,11 +336,7 @@
    npm run dev
 
 3. TEST IN BROWSER:
-<<<<<<< HEAD
-    Open http://127.0.0.1:5173
-=======
     Open http://127.0.0.1:5173 (or set AURORA_HOST)
->>>>>>> 82d876ad
     Check browser console (F12) for errors
     Verify page loads with content (not blank)
 
