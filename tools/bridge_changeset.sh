--- conflicted
+++ resolved
@@ -4,9 +4,4 @@
 if [ -z "$PROMPT" ]; then
   echo "usage: tools/bridge_changeset.sh 'your request'"; exit 1
 fi
-<<<<<<< HEAD
-BASE_URL="${HOST:-http://${AURORA_HOST:-localhost}:${AURORA_NEXUS_PORT:-8000}}"
-curl -s -X POST "${BASE_URL}/api/bridge/nl"   -H 'content-type: application/json'   -d "{"prompt":"${PROMPT}"}" | jq .
-=======
-curl -s -X POST "${HOST:-http://127.0.0.1:8000}/api/bridge/nl"   -H 'content-type: application/json'   -d "{"prompt":"${PROMPT}"}" | jq .
->>>>>>> 49b60f04
+curl -s -X POST "${HOST:-http://127.0.0.1:8000}/api/bridge/nl"   -H 'content-type: application/json'   -d "{"prompt":"${PROMPT}"}" | jq .