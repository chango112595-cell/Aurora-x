#!/usr/bin/env python3
import argparse, os, requests, threading, time

p=argparse.ArgumentParser()
<<<<<<< HEAD
p.add_argument("--url", default="http://127.0.0.1:5000/health")
=======
aurora_host = os.getenv("AURORA_HOST", "127.0.0.1")
p.add_argument("--url", default=os.getenv("AURORA_BASE_URL", f"http://{aurora_host}:5000") + "/health")
>>>>>>> 82d876ad
p.add_argument("--clients", type=int, default=5)
p.add_argument("--rps", type=float, default=1.0)
a=p.parse_args()

def worker():
    for _ in range(int(a.rps*10)):
        try: print("code",requests.get(a.url).status_code)
        except Exception as e: print("err",e)
        time.sleep(1/a.rps)

threads=[]
for _ in range(a.clients):
    t=threading.Thread(target=worker)
    t.start()
    threads.append(t)
for t in threads: t.join()<|MERGE_RESOLUTION|>--- conflicted
+++ resolved
@@ -1,26 +1,32 @@
 #!/usr/bin/env python3
-import argparse, os, requests, threading, time
+import argparse
+import os
+import requests
+import threading
+import time
 
-p=argparse.ArgumentParser()
-<<<<<<< HEAD
-p.add_argument("--url", default="http://127.0.0.1:5000/health")
-=======
+p = argparse.ArgumentParser()
 aurora_host = os.getenv("AURORA_HOST", "127.0.0.1")
-p.add_argument("--url", default=os.getenv("AURORA_BASE_URL", f"http://{aurora_host}:5000") + "/health")
->>>>>>> 82d876ad
+base_url = os.getenv("AURORA_BASE_URL", f"http://{aurora_host}:5000")
+p.add_argument("--url", default=f"{base_url}/health")
 p.add_argument("--clients", type=int, default=5)
 p.add_argument("--rps", type=float, default=1.0)
-a=p.parse_args()
+a = p.parse_args()
+
 
 def worker():
     for _ in range(int(a.rps*10)):
-        try: print("code",requests.get(a.url).status_code)
-        except Exception as e: print("err",e)
+        try:
+            print("code", requests.get(a.url).status_code)
+        except Exception as e:
+            print("err", e)
         time.sleep(1/a.rps)
 
-threads=[]
+
+threads = []
 for _ in range(a.clients):
-    t=threading.Thread(target=worker)
+    t = threading.Thread(target=worker)
     t.start()
     threads.append(t)
-for t in threads: t.join()+for t in threads:
+    t.join()