--- conflicted
+++ resolved
@@ -57,11 +57,8 @@
     else:
         print("[INFO] Node dependency check reported issues; continuing")
     return True
-<<<<<<< HEAD
-=======
         print("[WARN]  Node dependencies may have issues")
         return True
->>>>>>> 3a9b76ec
 
 
 def check_ports():
