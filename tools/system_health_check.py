--- conflicted
+++ resolved
@@ -57,11 +57,8 @@
     else:
         print("[INFO] Node dependency check reported issues; continuing")
     return True
-<<<<<<< HEAD
-=======
         print("[WARN]  Node dependencies may have issues")
         return True
->>>>>>> 9079be9f
 
 
 def check_ports():
