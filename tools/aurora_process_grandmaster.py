--- conflicted
+++ resolved
@@ -28,9 +28,9 @@
 causing it to die immediately. Aurora must learn PROPER process management!
 """
 
-import json
 from datetime import datetime
 from pathlib import Path
+import json
 
 
 class AuroraProcessGrandmaster:
@@ -42,7 +42,7 @@
     def __init__(self):
         """
               Init  
-            
+
             Args:
             """
         self.knowledge_base = Path("/workspaces/Aurora-x/.aurora_knowledge")
@@ -52,7 +52,8 @@
 
     def log_learning(self, topic, details, points=10):
         """Log Aurora's learning"""
-        entry = {"timestamp": datetime.now().isoformat(), "topic": topic, "details": details, "points": points}
+        entry = {"timestamp": datetime.now().isoformat(), "topic": topic,
+                 "details": details, "points": points}
 
         with open(self.process_log, "a") as f:
             f.write(json.dumps(entry) + "\n")
@@ -263,22 +264,14 @@
                 "command": "cd /workspaces/Aurora-x/client && npm run dev",
                 "session": "aurora-vite",
                 "port": 5173,
-<<<<<<< HEAD
-                "health_check": "http://127.0.0.1:5173"
-=======
                 "health_check": f"http://{AURORA_HOST}:5173"
->>>>>>> 82d876ad
             },
             "backend": {
                 "name": "Aurora Backend API",
                 "command": "cd /workspaces/Aurora-x && npm run server",
                 "session": "aurora-api",
                 "port": 5001,
-<<<<<<< HEAD
-                "health_check": "http://127.0.0.1:5001/health"
-=======
                 "health_check": f"http://{AURORA_HOST}:5001/health"
->>>>>>> 82d876ad
             }
         }
         
@@ -515,7 +508,8 @@
         if luminar_file.exists():
             existing_content = luminar_file.read_text()
             if "adaptive" in existing_content.lower() or len(existing_content) > len(luminar_code):
-                print(f"[WARN]  {luminar_file} already exists with production code")
+                print(
+                    f"[WARN]  {luminar_file} already exists with production code")
                 print("   Skipping template generation to preserve customizations")
                 print("   (Use the existing file - it's better than this template!)")
                 return
@@ -533,7 +527,8 @@
         print("  python luminar_nexus.py start vite   # Start Vite only")
         print()
 
-        self.log_learning("Luminar Nexus Implementation", "Created central server management system", 50)
+        self.log_learning("Luminar Nexus Implementation",
+                          "Created central server management system", 50)
 
     def generate_certification(self):
         """Generate Aurora's Process Management Grandmaster cert"""
@@ -581,7 +576,8 @@
     print("Aurora has learned process management and created Luminar Nexus.")
     print("She is ready to start the Vite development server.\n")
 
-    response = input("[STAR] Aurora: May I start the servers now? (yes/no): ").strip().lower()
+    response = input(
+        "[STAR] Aurora: May I start the servers now? (yes/no): ").strip().lower()
 
     if response in ["yes", "y"]:
         print("\n[OK] Permission granted! Aurora is starting servers...\n")
@@ -596,7 +592,8 @@
             print("[LAUNCH] Executing: python luminar_nexus.py start-all\n")
 
             # ACTUALLY RUN THE COMMAND
-            result = subprocess.run([sys.executable, str(luminar_path), "start-all"], cwd="/workspaces/Aurora-x/tools")
+            result = subprocess.run([sys.executable, str(
+                luminar_path), "start-all"], cwd="/workspaces/Aurora-x/tools")
 
             if result.returncode == 0:
                 print("\n[OK] Aurora successfully started all servers!")
