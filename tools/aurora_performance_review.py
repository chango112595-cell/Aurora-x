--- conflicted
+++ resolved
@@ -18,7 +18,6 @@
 from typing import Dict, List, Tuple, Optional, Any, Union
 import os
 import json
-import os
 from datetime import datetime
 from pathlib import Path
 
@@ -197,14 +196,8 @@
 
     def how_to_get_a_plus(self):
         """Clear path to A+ grade"""
-<<<<<<< HEAD
-        host = os.getenv("AURORA_HOST", "localhost")
-        port = os.getenv("AURORA_PORT", os.getenv("AURORA_BACKEND_PORT", "5000"))
-        base_url = os.getenv("AURORA_BASE_URL", f"http://{host}:{port}")
-=======
         aurora_host = os.getenv("AURORA_HOST", "127.0.0.1")
         base_url = os.getenv("AURORA_BASE_URL", f"http://{aurora_host}:5000")
->>>>>>> 49b60f04
 
         print("\n" + "=" * 70)
         print("[TARGET] HOW TO GET A+ ON RETRY (95+ points required)")
