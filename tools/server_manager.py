--- conflicted
+++ resolved
@@ -2128,29 +2128,6 @@
 
         fixes_applied = []
 
-<<<<<<< HEAD
-        # 1. Check localhost resolution
-        try:
-            resolved_ip = socket.gethostbyname("localhost")
-            if resolved_ip == "127.0.0.1":
-                fixes_applied.append("[OK] Localhost resolution: OK")
-            else:
-                # Localhost resolves to wrong IP - attempt to fix
-                print(f"  [EMOJI] Localhost resolves to {resolved_ip}, fixing to 127.0.0.1...")
-                success, message = _update_hosts_file_for_localhost()
-                if success:
-                    fixes_applied.append(f"[EMOJI] Updated localhost resolution (was {resolved_ip})")
-                else:
-                    fixes_applied.append(f"[WARN] Localhost resolves to {resolved_ip} instead of 127.0.0.1 ({message})")
-        except Exception as e:
-            # Localhost cannot be resolved at all - attempt to fix
-            print(f"  [EMOJI] Fixing localhost resolution (error: {e})...")
-            success, message = _update_hosts_file_for_localhost()
-            if success:
-                fixes_applied.append(f"[EMOJI] {message}")
-            else:
-                fixes_applied.append(f"[ERROR] {message}")
-=======
         # 1. Check localhost DNS resolution
         try:
             socket.gethostbyname("localhost")
@@ -2159,7 +2136,6 @@
             print("  [EMOJI] Fixing localhost resolution...")
             subprocess.run(["echo", "127.0.0.1 localhost >> /etc/hosts"], shell=True)
             fixes_applied.append("[EMOJI] Added localhost to /etc/hosts")
->>>>>>> df03be15
 
         # 2. Check port conflicts
         port_conflicts = []
