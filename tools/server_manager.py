--- conflicted
+++ resolved
@@ -69,11 +69,6 @@
         self.autonomous_mode = False
         self.monitoring_thread = None
         self.diagnostic_history = []
-        self.host = os.getenv("AURORA_HOST", "localhost")
-        self.backend_port = int(os.getenv("AURORA_BACKEND_PORT", "5000"))
-        self.bridge_port = int(os.getenv("AURORA_BRIDGE_PORT", "5001"))
-        self.self_learn_port = int(os.getenv("AURORA_SELF_LEARN_PORT", "5002"))
-        self.file_server_port = int(os.getenv("AURORA_FILE_SERVER_PORT", "8080"))
 
         # Advanced diagnostic categories
         self.diagnostic_categories = {
@@ -322,11 +317,7 @@
                 # Check if port is occupied
                 sock = socket.socket(socket.AF_INET, socket.SOCK_STREAM)
                 sock.settimeout(1)
-<<<<<<< HEAD
-                result = sock.connect_ex((self.host, port))
-=======
                 result = sock.connect_ex((AURORA_HOST, port))
->>>>>>> 49b60f04
 
                 if result == 0:  # Port is open
                     # Check what process is using it
@@ -339,11 +330,7 @@
                             # Check if process is responding
                             if requests:
                                 try:
-<<<<<<< HEAD
-                                    response = requests.get(f"http://{self.host}:{port}", timeout=3)
-=======
                                     response = requests.get(f"http://{AURORA_HOST}:{port}", timeout=3)
->>>>>>> 49b60f04
                                     if response.status_code >= 500:
                                         issues.append(
                                             {
@@ -577,17 +564,10 @@
 
         # Test Aurora services
         aurora_services = [
-<<<<<<< HEAD
-            ("Frontend", f"http://{self.host}:{self.backend_port}"),
-            ("Learning API", f"http://{self.host}:{self.self_learn_port}"),
-            ("Bridge API", f"http://{self.host}:{self.bridge_port}"),
-            ("File Server", f"http://{self.host}:{self.file_server_port}"),
-=======
             ("Frontend", f"http://{AURORA_HOST}:5000"),
             ("Learning API", f"http://{AURORA_HOST}:5002"),
             ("Bridge API", f"http://{AURORA_HOST}:5001"),
             ("File Server", f"http://{AURORA_HOST}:8080"),
->>>>>>> 49b60f04
         ]
 
         for name, url in aurora_services:
@@ -1122,11 +1102,7 @@
             # Test if service is responding
             try:
                 if requests:
-<<<<<<< HEAD
-                    response = requests.get(f"http://{self.host}:{config['port']}", timeout=3)
-=======
                     response = requests.get(f"http://{AURORA_HOST}:{config['port']}", timeout=3)
->>>>>>> 49b60f04
                     service_analysis["responding"] = True
 
                     # Check content type
@@ -1167,11 +1143,7 @@
 
                             response = requests.request(
                                 method,
-<<<<<<< HEAD
-                                f"http://{self.host}:{config['port']}{endpoint}",
-=======
                                 f"http://{AURORA_HOST}:{config['port']}{endpoint}",
->>>>>>> 49b60f04
                                 json=test_data,
                                 timeout=3,
                             )
@@ -1195,11 +1167,7 @@
                 for dep in config["backend_dependencies"]:
                     try:
                         if requests:
-<<<<<<< HEAD
-                            response = requests.get(f"http://{self.host}:{dep['port']}", timeout=2)
-=======
                             response = requests.get(f"http://{AURORA_HOST}:{dep['port']}", timeout=2)
->>>>>>> 49b60f04
                             if response.status_code >= 400:
                                 service_analysis["dependencies_healthy"] = False
                                 if dep["critical"]:
@@ -1479,11 +1447,7 @@
                     "365",
                     "-nodes",
                     "-subj",
-<<<<<<< HEAD
-                    f"/CN={self.host}",
-=======
                     f"/CN={AURORA_HOST}",
->>>>>>> 49b60f04
                 ],
                 check=True,
             )
@@ -1701,19 +1665,8 @@
         print("  [SCAN] Diagnosing connection refusal issues...")
 
         # Test direct curl vs browser access
-        host = os.getenv("AURORA_HOST", "localhost")
-        backend_port = int(os.getenv("AURORA_BACKEND_PORT", "5000"))
-        file_server_host = os.getenv("AURORA_FILE_SERVER_HOST", "127.0.0.1")
-        file_server_port = int(os.getenv("AURORA_FILE_SERVER_PORT", "8080"))
-        backend_base_url = f"http://{host}:{backend_port}"
-        file_server_base_url = f"http://{file_server_host}:{file_server_port}"
-
         curl_test = subprocess.run(
-<<<<<<< HEAD
-            ["curl", "-s", "-I", f"{backend_base_url}/PROFESSIONAL_COMPARISON_DASHBOARD.html"],
-=======
             ["curl", "-s", "-I", f"{AURORA_BASE_URL}/PROFESSIONAL_COMPARISON_DASHBOARD.html"],
->>>>>>> 49b60f04
             capture_output=True,
             text=True,
             timeout=5,
@@ -1728,11 +1681,7 @@
             # Method 1: Create a port redirect
             try:
                 subprocess.run(
-<<<<<<< HEAD
-                    ["socat", "TCP-LISTEN:3030,reuseaddr,fork", f"TCP:{host}:{backend_port}"],
-=======
                     ["socat", "TCP-LISTEN:3030,reuseaddr,fork", f"TCP:{AURORA_HOST}:5000"],
->>>>>>> 49b60f04
                     stdout=subprocess.DEVNULL,
                     stderr=subprocess.DEVNULL,
                     timeout=1,
@@ -1768,63 +1717,37 @@
         print("\n[DATA] TESTING PROFESSIONAL COMPARISON DASHBOARD ACCESS:")
 
         # Method 1: Professional Dashboard via Node.js server (port 5000)
-<<<<<<< HEAD
-        health_prof_5000 = check_server_health(f"{backend_base_url}/PROFESSIONAL_COMPARISON_DASHBOARD.html")
-        if health_prof_5000["healthy"]:
-            print(f"  [OK] Professional Dashboard: {backend_base_url}/PROFESSIONAL_COMPARISON_DASHBOARD.html")
-=======
         health_prof_5000 = check_server_health(
             f"{AURORA_BASE_URL}/PROFESSIONAL_COMPARISON_DASHBOARD.html"
         )
         if health_prof_5000["healthy"]:
             print(f"  [OK] Professional Dashboard: {AURORA_BASE_URL}/PROFESSIONAL_COMPARISON_DASHBOARD.html")
->>>>>>> 49b60f04
         else:
             print(f"  [ERROR] Professional Dashboard failed: {health_prof_5000.get('error', 'Unknown')}")
 
         # Method 2: Via HTTP server (port 8080)
-<<<<<<< HEAD
-        health_8080 = check_server_health(f"{file_server_base_url}/PROFESSIONAL_COMPARISON_DASHBOARD.html")
-        if health_8080["healthy"]:
-            print(f"  [OK] File Server: {file_server_base_url}/PROFESSIONAL_COMPARISON_DASHBOARD.html")
-=======
         health_8080 = check_server_health(
             f"http://{AURORA_HOST}:8080/PROFESSIONAL_COMPARISON_DASHBOARD.html"
         )
         if health_8080["healthy"]:
             print(f"  [OK] File Server: http://{AURORA_HOST}:8080/PROFESSIONAL_COMPARISON_DASHBOARD.html")
->>>>>>> 49b60f04
         else:
             print(f"  [ERROR] File Server failed: {health_8080.get('error', 'Unknown')}")
 
         # Also check the basic comparison for fallback
-<<<<<<< HEAD
-        health_basic = check_server_health(f"{file_server_base_url}/comparison_dashboard.html")
-        if health_basic["healthy"]:
-            print(f"  [OK] Alternative: {file_server_base_url}/comparison_dashboard.html")
-=======
         health_basic = check_server_health(f"http://{AURORA_HOST}:8080/comparison_dashboard.html")
         if health_basic["healthy"]:
             print(f"  [OK] Alternative: http://{AURORA_HOST}:8080/comparison_dashboard.html")
->>>>>>> 49b60f04
 
         # Provide clear instructions
         print("\n[TARGET] PROFESSIONAL DASHBOARD ACCESS:")
         print("  [EMOJI] RECOMMENDED: Professional Aurora-X Comparison Dashboard")
         if health_prof_5000["healthy"]:
-<<<<<<< HEAD
-            print(f"     -> {backend_base_url}/PROFESSIONAL_COMPARISON_DASHBOARD.html")
-        elif health_8080["healthy"]:
-            print(f"     -> {file_server_base_url}/PROFESSIONAL_COMPARISON_DASHBOARD.html")
-        elif health_basic["healthy"]:
-            print(f"     -> {file_server_base_url}/comparison_dashboard.html")
-=======
             print(f"     -> {AURORA_BASE_URL}/PROFESSIONAL_COMPARISON_DASHBOARD.html")
         elif health_8080["healthy"]:
             print(f"     -> http://{AURORA_HOST}:8080/PROFESSIONAL_COMPARISON_DASHBOARD.html")
         elif health_basic["healthy"]:
             print(f"     -> http://{AURORA_HOST}:8080/comparison_dashboard.html")
->>>>>>> 49b60f04
 
         print("\n[QUALITY] FEATURES INCLUDED:")
         print("  [EMOJI] Advanced comparison tools & filters")
@@ -1878,19 +1801,11 @@
         print("\n[TARGET] TESTING ALL ACCESS OPTIONS:")
 
         access_options = [
-<<<<<<< HEAD
-            ("PRIMARY (Node.js)", f"{backend_base_url}/PROFESSIONAL_COMPARISON_DASHBOARD.html"),
-            ("FILE SERVER", f"{file_server_base_url}/PROFESSIONAL_COMPARISON_DASHBOARD.html"),
-            ("ALTERNATIVE", f"{file_server_base_url}/comparison_dashboard.html"),
-            ("BACKUP SERVER", f"http://{host}:3031/PROFESSIONAL_COMPARISON_DASHBOARD.html"),
-            ("EMERGENCY", f"http://{host}:3032/PROFESSIONAL_COMPARISON_DASHBOARD.html"),
-=======
             ("PRIMARY (Node.js)", f"{AURORA_BASE_URL}/PROFESSIONAL_COMPARISON_DASHBOARD.html"),
             ("FILE SERVER", f"http://{AURORA_HOST}:8080/PROFESSIONAL_COMPARISON_DASHBOARD.html"),
             ("ALTERNATIVE", f"http://{AURORA_HOST}:8080/comparison_dashboard.html"),
             ("BACKUP SERVER", f"http://{AURORA_HOST}:3031/PROFESSIONAL_COMPARISON_DASHBOARD.html"),
             ("EMERGENCY", f"http://{AURORA_HOST}:3032/PROFESSIONAL_COMPARISON_DASHBOARD.html"),
->>>>>>> 49b60f04
         ]
 
         working_options = []
@@ -1928,11 +1843,7 @@
     """Advanced port forwarding setup"""
     try:
         if target_host is None:
-<<<<<<< HEAD
-            target_host = os.getenv("AURORA_HOST", "localhost")
-=======
             target_host = AURORA_HOST
->>>>>>> 49b60f04
         print(f"[EMOJI] Setting up port forwarding: {source_port} -> {target_host}:{target_port}")
 
         # Use socat for advanced port forwarding
@@ -2044,12 +1955,7 @@
             pass
 
         # Connectivity tests
-<<<<<<< HEAD
-        default_host = os.getenv("AURORA_HOST", "localhost")
-        test_hosts = [default_host, "127.0.0.1"]
-=======
         test_hosts = [AURORA_HOST, "127.0.0.1"]
->>>>>>> 49b60f04
         for host in test_hosts:
             try:
                 ping = subprocess.run(["ping", "-c", "1", "-W", "2", host], capture_output=True, text=True, timeout=5)
@@ -2074,7 +1980,6 @@
         # Discover running services
         discovered_services = {}
 
-        host = os.getenv("AURORA_HOST", "localhost")
         for port in [3000, 5000, 5001, 5002, 8000, 8080, 8443, 9000]:
             port_info = check_port_advanced(port)
             if port_info["listening"]:
@@ -2082,17 +1987,10 @@
 
                 # Try to identify service type
                 health_urls = [
-<<<<<<< HEAD
-                    f"http://{host}:{port}/health",
-                    f"http://{host}:{port}/api/health",
-                    f"http://{host}:{port}/healthz",
-                    f"http://{host}:{port}/",
-=======
                     f"http://{AURORA_HOST}:{port}/health",
                     f"http://{AURORA_HOST}:{port}/api/health",
                     f"http://{AURORA_HOST}:{port}/healthz",
                     f"http://{AURORA_HOST}:{port}/",
->>>>>>> 49b60f04
                 ]
 
                 for url in health_urls:
@@ -2128,22 +2026,10 @@
         fixes_applied = []
 
         # Test all critical endpoints
-        host = os.getenv("AURORA_HOST", "localhost")
-        backend_port = int(os.getenv("AURORA_BACKEND_PORT", "5000"))
-        file_server_host = os.getenv("AURORA_FILE_SERVER_HOST", "127.0.0.1")
-        file_server_port = int(os.getenv("AURORA_FILE_SERVER_PORT", "8080"))
-        backend_base_url = f"http://{host}:{backend_port}"
-        file_server_base_url = f"http://{file_server_host}:{file_server_port}"
         test_urls = [
-<<<<<<< HEAD
-            f"{backend_base_url}/PROFESSIONAL_COMPARISON_DASHBOARD.html",
-            f"{file_server_base_url}/PROFESSIONAL_COMPARISON_DASHBOARD.html",
-            f"{backend_base_url}/api/health",
-=======
             f"{AURORA_BASE_URL}/PROFESSIONAL_COMPARISON_DASHBOARD.html",
             f"http://{AURORA_HOST}:8080/PROFESSIONAL_COMPARISON_DASHBOARD.html",
             f"{AURORA_BASE_URL}/api/health",
->>>>>>> 49b60f04
         ]
 
         connection_issues = []
@@ -2247,20 +2133,9 @@
             fixes_applied.append("[OK] No port conflicts detected")
 
         # 3. Test service accessibility
-        host = os.getenv("AURORA_HOST", "localhost")
-        backend_port = int(os.getenv("AURORA_BACKEND_PORT", "5000"))
-        file_server_host = os.getenv("AURORA_FILE_SERVER_HOST", "127.0.0.1")
-        file_server_port = int(os.getenv("AURORA_FILE_SERVER_PORT", "8080"))
-        backend_base_url = f"http://{host}:{backend_port}"
-        file_server_base_url = f"http://{file_server_host}:{file_server_port}"
         test_urls = [
-<<<<<<< HEAD
-            f"{backend_base_url}/GIT_HISTORY_COMPARISON.html",
-            f"{file_server_base_url}/GIT_HISTORY_COMPARISON.html",
-=======
             f"{AURORA_BASE_URL}/GIT_HISTORY_COMPARISON.html",
             "http://127.0.0.1:8080/GIT_HISTORY_COMPARISON.html",
->>>>>>> 49b60f04
         ]
 
         for url in test_urls:
@@ -2347,12 +2222,7 @@
             stderr=subprocess.DEVNULL,
         )
 
-<<<<<<< HEAD
-        host = os.getenv("AURORA_HOST", "localhost")
-        print(f"[OK] Emergency server started: http://{host}:9999/emergency_index.html")
-=======
         print(f"[OK] Emergency server started: http://{AURORA_HOST}:9999/emergency_index.html")
->>>>>>> 49b60f04
         return True
 
     except Exception as e:
@@ -2367,7 +2237,6 @@
 
         scan_results = {"listening_ports": [], "web_servers": [], "comparison_files": [], "issues": []}
 
-        host = os.getenv("AURORA_HOST", "localhost")
         # Scan ports 3000-9999
         print("  [EMOJI] Scanning ports 3000-9999...")
         for port in range(3000, 10000, 100):  # Sample every 100 ports
@@ -2384,11 +2253,7 @@
         for port in web_ports:
             try:
                 response = subprocess.run(
-<<<<<<< HEAD
-                    ["curl", "-s", "-I", "--connect-timeout", "2", f"http://{host}:{port}/"],
-=======
                     ["curl", "-s", "-I", "--connect-timeout", "2", f"http://{AURORA_HOST}:{port}/"],
->>>>>>> 49b60f04
                     capture_output=True,
                     timeout=3,
                 )
@@ -2464,11 +2329,7 @@
     """Generate SSL certificates for HTTPS"""
     try:
         if domain is None:
-<<<<<<< HEAD
-            domain = os.getenv("AURORA_HOST", "localhost")
-=======
             domain = AURORA_HOST
->>>>>>> 49b60f04
         print(f"[EMOJI] Creating SSL certificates for {domain}")
 
         cert_dir = "/workspaces/Aurora-x/.ssl"
@@ -2761,12 +2622,7 @@
             if port_info["listening"] and port not in [5000, 5001, 5002, 8080]:
                 # Check if it's serving any content or just hanging
                 try:
-<<<<<<< HEAD
-                    host = os.getenv("AURORA_HOST", "localhost")
-                    response = requests.get(f"http://{host}:{port}", timeout=1)
-=======
                     response = requests.get(f"http://{AURORA_HOST}:{port}", timeout=1)
->>>>>>> 49b60f04
                     if response.status_code >= 400:
                         long_running_ports.append(port)
                 except Exception as e:
@@ -2787,7 +2643,6 @@
     print("[AGENT] STARTING INTELLIGENT MONITORING DAEMON")
     print("=" * 60)
 
-    host = os.getenv("AURORA_HOST", "localhost")
     monitoring_script = '''#!/usr/bin/env python3
 import time
 import subprocess
@@ -2815,11 +2670,7 @@
         
         for port, name in services.items():
             try:
-<<<<<<< HEAD
-                response = requests.get(f"http://__AURORA_HOST__:{port}", timeout=5)
-=======
                 response = requests.get(f"http://{AURORA_HOST}:{port}", timeout=5)
->>>>>>> 49b60f04
                 if response.status_code == 200:
                     print(f"[OK] {name} (:{port}): HEALTHY")
                 else:
@@ -2837,7 +2688,6 @@
 if __name__ == "__main__":
     monitor_services()
 '''
-    monitoring_script = monitoring_script.replace("__AURORA_HOST__", host)
 
     # Write monitoring script
     with open("/workspaces/Aurora-x/tools/monitor_daemon.py", "w") as f:
@@ -3028,15 +2878,7 @@
         source_port, target_port = args.port_forward
         setup_port_forwarding(int(source_port), int(target_port))
     elif args.reverse_proxy:
-<<<<<<< HEAD
-        host = os.getenv("AURORA_HOST", "localhost")
-        backends = [
-            {"host": host, "port": int(os.getenv("AURORA_BACKEND_PORT", "5000"))},
-            {"host": host, "port": int(os.getenv("AURORA_FILE_SERVER_PORT", "8080"))},
-        ]
-=======
         backends = [{"host": AURORA_HOST, "port": 5000}, {"host": AURORA_HOST, "port": 8080}]
->>>>>>> 49b60f04
         create_reverse_proxy(args.reverse_proxy, backends)
     elif args.network_diag:
         diag = network_diagnostics()
