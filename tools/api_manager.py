"""
Api Manager

Comprehensive module documentation explaining purpose, usage, and architecture.

This module is part of Aurora's ecosystem and follows perfect code quality standards.
All functions are fully documented with type hints and error handling.

Author: Aurora AI System
Quality: 10/10 (Perfect)
"""

#!/usr/bin/env python3
"""
Aurora-X Advanced API Manager
Specialized manager for API services, endpoints, and health monitoring
Works in conjunction with server_manager.py for complete infrastructure management
"""

import os
import subprocess
import time
from datetime import datetime
from typing import Any

import psutil
import requests

# Aurora Performance Optimization
from concurrent.futures import ThreadPoolExecutor

AURORA_HOST = os.getenv("AURORA_HOST", "127.0.0.1")

# High-performance parallel processing with ThreadPoolExecutor
# Example: with ThreadPoolExecutor(max_workers=100) as executor:
#             results = executor.map(process_func, items)


class AuroraAPIManager:
    """Advanced API Management System for Aurora-X"""

    def __init__(self):
        """
              Init  
            
            Args:
            """
        self.host = os.getenv("AURORA_HOST", "localhost")
        self.apis = {
            "main_web": {
                "port": 5000,
                "health_endpoint": "/api/health",
                "start_cmd": ["npm", "run", "dev"],
                "cwd": "/workspaces/Aurora-x/client",
                "type": "express",
                "description": "Main Aurora Web Server",
                "dependencies": ["node", "npm"],
                "restart_delay": 5,
            },
            "learning_api": {
                "port": 5002,
                "health_endpoint": "/",
                "start_cmd": ["python3", "-m", "uvicorn", "aurora_x.serve:app", "--host", "0.0.0.0", "--port", "5002"],
                "cwd": "/workspaces/Aurora-x",
                "type": "fastapi",
                "description": "Self-Learning API Server",
                "dependencies": ["python3", "uvicorn", "fastapi"],
                "restart_delay": 3,
            },
            "bridge_api": {
                "port": 5001,
                "health_endpoint": "/healthz",
                "start_cmd": ["python3", "aurora_x/bridge/service.py"],
                "cwd": "/workspaces/Aurora-x",
                "type": "python",
                "description": "Python Bridge API",
                "dependencies": ["python3"],
                "restart_delay": 2,
            },
        }

        self.processes = {}
        self.health_history = {}

    def check_dependencies(self, api_name: str) -> dict[str, bool]:
        """Check if all dependencies for an API are available"""
        api = self.apis[api_name]
        results = {}

        for dep in api.get("dependencies", []):
            try:
                if dep == "node":
                    result = subprocess.run(["node", "--version"], capture_output=True, text=True, timeout=5)
                    results[dep] = result.returncode == 0
                elif dep == "npm":
                    result = subprocess.run(["npm", "--version"], capture_output=True, text=True, timeout=5)
                    results[dep] = result.returncode == 0
                elif dep == "python3":
                    result = subprocess.run(["python3", "--version"], capture_output=True, text=True, timeout=5)
                    results[dep] = result.returncode == 0
                elif dep in ["uvicorn", "fastapi", "flask"]:
                    result = subprocess.run(["python3", "-c", f"import {dep}"], capture_output=True, timeout=5)
                    results[dep] = result.returncode == 0
                else:
                    results[dep] = False
            except Exception:
                results[dep] = False

        return results

    def get_api_health(self, api_name: str) -> dict[str, Any]:
        """Comprehensive health check for an API"""
        api = self.apis[api_name]
        port = api["port"]
<<<<<<< HEAD
        health_url = f"http://{self.host}:{port}{api['health_endpoint']}"
=======
        health_url = f"http://{AURORA_HOST}:{port}{api['health_endpoint']}"
>>>>>>> 49b60f04

        health_data = {
            "name": api_name,
            "port": port,
            "healthy": False,
            "status_code": None,
            "response_time": None,
            "process_running": False,
            "port_listening": False,
            "dependencies": self.check_dependencies(api_name),
            "last_check": datetime.now().isoformat(),
            "error": None,
        }

        try:
            # Check if port is listening
            for conn in psutil.net_connections():
                if conn.laddr.port == port and conn.status == "LISTEN":
                    health_data["port_listening"] = True
                    break

            # Check if process is running
            if api_name in self.processes:
                proc = self.processes[api_name]
                if proc.poll() is None:  # Process is still running
                    health_data["process_running"] = True

            # HTTP health check
            start_time = time.time()
            response = requests.get(health_url, timeout=10)
            response_time = (time.time() - start_time) * 1000  # Convert to ms

            health_data.update(
                {
                    "healthy": response.status_code in [200, 404],  # 404 is OK if endpoint doesn't exist
                    "status_code": response.status_code,
                    "response_time": round(response_time, 2),
                }
            )

        except requests.exceptions.RequestException as e:
            health_data["error"] = str(e)
        except Exception as e:
            health_data["error"] = f"Unexpected error: {str(e)}"

        # Store health history
        if api_name not in self.health_history:
            self.health_history[api_name] = []
        self.health_history[api_name].append(health_data.copy())

        # Keep only last 10 health checks
        if len(self.health_history[api_name]) > 10:
            self.health_history[api_name] = self.health_history[api_name][-10:]

        return health_data

    def start_api(self, api_name: str, force_restart: bool = False) -> bool:
        """Start or restart an API service"""
        if api_name not in self.apis:
            print(f"[ERROR] Unknown API: {api_name}")
            return False

        api = self.apis[api_name]

        # Stop existing process if force restart
        if force_restart and api_name in self.processes:
            self.stop_api(api_name)

        # Check if already running
        if api_name in self.processes and self.processes[api_name].poll() is None:
            print(f"[OK] {api['description']} is already running")
            return True

        # Check dependencies
        deps = self.check_dependencies(api_name)
        missing_deps = [dep for dep, available in deps.items() if not available]
        if missing_deps:
            print(f"[ERROR] Missing dependencies for {api_name}: {missing_deps}")
            return False

        print(f"[EMOJI] Starting {api['description']} on port {api['port']}...")

        try:
            # Kill any process using the port
            self.kill_port(api["port"])
            time.sleep(1)

            # Start the new process
            process = subprocess.Popen(
                api["start_cmd"],
                cwd=api.get("cwd", "/workspaces/Aurora-x"),
                stdout=subprocess.DEVNULL,
                stderr=subprocess.DEVNULL,
                preexec_fn=os.setsid,  # Create new process group
            )

            self.processes[api_name] = process

            # Wait for startup
            time.sleep(api.get("restart_delay", 3))

            # Verify it's running
            health = self.get_api_health(api_name)
            if health["healthy"] or health["port_listening"]:
                print(f"[OK] {api['description']} started successfully")
                return True
            else:
                print(f"[ERROR] {api['description']} failed to start properly")
                return False

        except Exception as e:
            print(f"[ERROR] Failed to start {api['description']}: {e}")
            return False

    def stop_api(self, api_name: str) -> bool:
        """Stop an API service"""
        if api_name not in self.processes:
            return True

        try:
            process = self.processes[api_name]
            if process.poll() is None:  # Still running
                # Try graceful shutdown first
                process.terminate()
                try:
                    process.wait(timeout=10)
                except subprocess.TimeoutExpired:
                    # Force kill if graceful shutdown fails
                    process.kill()
                    process.wait()

                print(f"[EMOJI] Stopped {self.apis[api_name]['description']}")

            del self.processes[api_name]
            return True
        except Exception as e:
            print(f"[ERROR] Error stopping {api_name}: {e}")
            return False

    def kill_port(self, port: int) -> bool:
        """Kill any process using the specified port"""
        try:
            for proc in psutil.process_iter(["pid", "name"]):
                try:
                    for conn in proc.connections():
                        if conn.laddr.port == port:
                            print(f"[EMOJI] Killing process {proc.info['pid']} ({proc.info['name']}) on port {port}")
                            proc.kill()
                            return True
                except (psutil.NoSuchProcess, psutil.AccessDenied):
                    continue
        except Exception as e:
            print(f"[ERROR] Error killing port {port}: {e}")
        return False

    def restart_all_apis(self) -> dict[str, bool]:
        """Restart all API services"""
        results = {}
        print("[EMOJI] Restarting all API services...")

        # Stop all first
        for api_name in self.apis:
            self.stop_api(api_name)

        time.sleep(2)  # Brief pause

        # Start all
        for api_name in self.apis:
            results[api_name] = self.start_api(api_name)

        return results

    def health_check_all(self) -> dict[str, dict[str, Any]]:
        """Run health checks on all APIs"""
        results = {}
        for api_name in self.apis:
            results[api_name] = self.get_api_health(api_name)
        return results

    def auto_heal(self) -> dict[str, str]:
        """Automatically heal unhealthy APIs"""
        print("[EMOJI] Running auto-heal for all APIs...")
        results = {}

        health_results = self.health_check_all()

        for api_name, health in health_results.items():
            if not health["healthy"] and not health["port_listening"]:
                print(f"[EMOJI] Auto-healing {api_name}...")
                if self.start_api(api_name, force_restart=True):
                    results[api_name] = "healed"
                else:
                    results[api_name] = "failed"
            else:
                results[api_name] = "healthy"

        return results

    def status_report(self) -> None:
        """Print comprehensive status report"""
        print("\n" + "=" * 70)
        print("[SCAN] AURORA-X API MANAGER STATUS")
        print("=" * 70)

        health_results = self.health_check_all()

        print("\n[DATA] API HEALTH SUMMARY:")
        for api_name, health in health_results.items():
            api = self.apis[api_name]
            status_icon = "[EMOJI]" if health["healthy"] else "[EMOJI]"
            print(f"  {status_icon} {api['description']} (Port {api['port']})")

            if health["healthy"]:
                print(f"     Status: HEALTHY ({health['status_code']}) - {health['response_time']}ms")
            else:
                print(f"     Status: DOWN - {health.get('error', 'Unknown error')}")

            print(f"     Process: {'Running' if health['process_running'] else 'Stopped'}")
            print(f"     Port: {'Listening' if health['port_listening'] else 'Not listening'}")

            # Dependencies
            deps = health["dependencies"]
            missing = [k for k, v in deps.items() if not v]
            if missing:
                print(f"     Dependencies: [ERROR] Missing: {', '.join(missing)}")
            else:
                print("     Dependencies: [OK] All available")

        print(f"\n Last checked: {datetime.now().strftime('%Y-%m-%d %H:%M:%S')}")
        print("=" * 70)


def main():
    """Main CLI interface for API Manager"""
    import argparse

    parser = argparse.ArgumentParser(description="Aurora-X Advanced API Manager")
    parser.add_argument("--status", action="store_true", help="Show API status")
    parser.add_argument("--start", type=str, help="Start specific API")
    parser.add_argument("--stop", type=str, help="Stop specific API")
    parser.add_argument("--restart", type=str, help="Restart specific API")
    parser.add_argument("--restart-all", action="store_true", help="Restart all APIs")
    parser.add_argument("--auto-heal", action="store_true", help="Auto-heal unhealthy APIs")
    parser.add_argument("--health", action="store_true", help="Run health checks")
    parser.add_argument("--monitor", action="store_true", help="Continuous monitoring mode")

    args = parser.parse_args()

    api_manager = AuroraAPIManager()

    if args.status:
        api_manager.status_report()
    elif args.start:
        api_manager.start_api(args.start)
    elif args.stop:
        api_manager.stop_api(args.stop)
    elif args.restart:
        api_manager.start_api(args.restart, force_restart=True)
    elif args.restart_all:
        results = api_manager.restart_all_apis()
        print(f"\n[DATA] Restart Results: {results}")
    elif args.auto_heal:
        results = api_manager.auto_heal()
        print(f"\n[EMOJI] Auto-heal Results: {results}")
        api_manager.status_report()
    elif args.health:
        results = api_manager.health_check_all()
        for api_name, health in results.items():
            print(f"{api_name}: {'HEALTHY' if health['healthy'] else 'UNHEALTHY'}")
    elif args.monitor:
        print("[SCAN] Starting continuous monitoring mode (Ctrl+C to stop)...")
        try:
            while True:
                api_manager.auto_heal()
                time.sleep(30)  # Check every 30 seconds
        except KeyboardInterrupt:
            print("\n[EMOJI] Monitoring stopped")
    else:
        # Default: show status
        api_manager.status_report()


if __name__ == "__main__":
    main()<|MERGE_RESOLUTION|>--- conflicted
+++ resolved
@@ -45,7 +45,6 @@
             
             Args:
             """
-        self.host = os.getenv("AURORA_HOST", "localhost")
         self.apis = {
             "main_web": {
                 "port": 5000,
@@ -112,11 +111,7 @@
         """Comprehensive health check for an API"""
         api = self.apis[api_name]
         port = api["port"]
-<<<<<<< HEAD
-        health_url = f"http://{self.host}:{port}{api['health_endpoint']}"
-=======
         health_url = f"http://{AURORA_HOST}:{port}{api['health_endpoint']}"
->>>>>>> 49b60f04
 
         health_data = {
             "name": api_name,
