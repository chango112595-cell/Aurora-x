--- conflicted
+++ resolved
@@ -94,16 +94,16 @@
 and practical implementation knowledge from ancient times to future predictions.
 """
 
+from concurrent.futures import ThreadPoolExecutor
+from pathlib import Path
+from datetime import datetime
+import time
+import subprocess
+import os
 from typing import Dict, List, Tuple, Optional, Any, Union
 import json
-import os
-import subprocess
-import time
-from datetime import datetime
-from pathlib import Path
 
 # Aurora Performance Optimization
-from concurrent.futures import ThreadPoolExecutor
 
 # High-performance parallel processing with ThreadPoolExecutor
 # Example: with ThreadPoolExecutor(max_workers=100) as executor:
@@ -119,7 +119,7 @@
     def __init__(self):
         """
               Init  
-            
+
             Args:
             """
         self.knowledge_base = Path("/workspaces/Aurora-x/.aurora_knowledge")
@@ -328,7 +328,8 @@
         # Check 1: Is Vite actually running?
         print("1  Checking if Vite process is running...")
         result = subprocess.run(["ps", "aux"], capture_output=True, text=True)
-        vite_processes = [line for line in result.stdout.split("\n") if "vite" in line.lower()]
+        vite_processes = [line for line in result.stdout.split(
+            "\n") if "vite" in line.lower()]
 
         if vite_processes:
             print(f"   [OK] Found {len(vite_processes)} Vite process(es):")
@@ -336,14 +337,17 @@
                 print(f"      {proc[:100]}")
         else:
             print("   [ERROR] NO Vite process running!")
-            print("   [IDEA] FIX: Need to start Vite with: cd client && npm run dev")
+            print(
+                "   [IDEA] FIX: Need to start Vite with: cd client && npm run dev")
         print()
 
         # Check 2: What ports are actually listening?
         print("2  Checking which ports are listening...")
         try:
-            result = subprocess.run(["ss", "-tlnp"], capture_output=True, text=True)
-            listening_ports = [line for line in result.stdout.split("\n") if "LISTEN" in line]
+            result = subprocess.run(
+                ["ss", "-tlnp"], capture_output=True, text=True)
+            listening_ports = [line for line in result.stdout.split(
+                "\n") if "LISTEN" in line]
 
             print(f"   Found {len(listening_ports)} listening ports:")
             for port_line in listening_ports[:10]:
@@ -366,14 +370,10 @@
         for port in [5173, 5000, 3000]:
             try:
                 result = subprocess.run(
-<<<<<<< HEAD
-                    ["curl", "-s", "-I", f"http://127.0.0.1:{port}"], capture_output=True, text=True, timeout=2
-=======
                     ["curl", "-s", "-I", f"http://{aurora_host}:{port}"],
                     capture_output=True,
                     text=True,
                     timeout=2,
->>>>>>> 82d876ad
                 )
                 if "200" in result.stdout or "OK" in result.stdout:
                     print(f"   [OK] Port {port}: WORKING! Server responding")
@@ -394,7 +394,8 @@
             with open(package_json) as f:
                 pkg = json.load(f)
                 if "scripts" in pkg and "dev" in pkg["scripts"]:
-                    print(f"   [OK] npm run dev command: {pkg['scripts']['dev']}")
+                    print(
+                        f"   [OK] npm run dev command: {pkg['scripts']['dev']}")
                 else:
                     print("   [ERROR] No 'dev' script in package.json!")
 
@@ -431,7 +432,8 @@
 
         print("[OK] Port Diagnostics Complete!\n")
 
-        self.log_mastery("Port Debugging", "Complete Diagnosis", "Identified why ports not working", 10)
+        self.log_mastery("Port Debugging", "Complete Diagnosis",
+                         "Identified why ports not working", 10)
         self.total_mastery += 10
 
     def teach_complete_fix_process(self):
@@ -455,11 +457,7 @@
             },
             "Step 3: Verify It Works": {
                 "what": "Check that the result is correct",
-<<<<<<< HEAD
-                "example": "curl -I http://127.0.0.1:5173",
-=======
                 "example": "curl -I http://127.0.0.1:5173 (or set AURORA_HOST)",
->>>>>>> 82d876ad
                 "status": "[ERROR] MISSED",
             },
             "Step 4: Document Success": {
@@ -474,7 +472,8 @@
         for step, details in process.items():
             print(f"{step}:")
             for key, value in details.items():
-                icon = "[OK]" if value.startswith("[OK]") else "[ERROR]" if value.startswith("[ERROR]") else ""
+                icon = "[OK]" if value.startswith(
+                    "[OK]") else "[ERROR]" if value.startswith("[ERROR]") else ""
                 print(f"   {key}: {value}")
             print()
 
@@ -486,7 +485,8 @@
         print("   Aurora must: CREATE -> EXECUTE -> VERIFY -> DOCUMENT")
         print()
 
-        self.log_mastery("Process Mastery", "Complete Fix Process", "Create->Execute->Verify->Document", 10)
+        self.log_mastery("Process Mastery", "Complete Fix Process",
+                         "Create->Execute->Verify->Document", 10)
         self.total_mastery += 10
 
     def generate_ultimate_certification(self):
@@ -497,7 +497,8 @@
 
         percentage = (self.total_mastery / self.max_mastery) * 100
 
-        print(f"[DATA] Current Mastery: {self.total_mastery}/{self.max_mastery} ({percentage:.1f}%)")
+        print(
+            f"[DATA] Current Mastery: {self.total_mastery}/{self.max_mastery} ({percentage:.1f}%)")
         print(f"[EMOJI] Domains Mastered: {len(self.domains_mastered)}")
 
         if percentage >= 90:
