--- conflicted
+++ resolved
@@ -126,46 +126,30 @@
 
     def create_default_config(self):
         """Create default Aurora-X service configuration"""
-        host = os.getenv("AURORA_HOST", "localhost")
-        ui_port = int(os.getenv("AURORA_BACKEND_PORT", "5000"))
-        backend_port = int(os.getenv("AURORA_BRIDGE_PORT", "5001"))
-        self_learn_port = int(os.getenv("AURORA_SELF_LEARN_PORT", "5002"))
         services = [
             ServiceConfig(
                 name="aurora-ui",
-                port=ui_port,
+                port=5000,
                 start_command="npm run dev",
                 working_dir="/workspaces/Aurora-x",
-<<<<<<< HEAD
-                health_endpoint=f"http://{host}:{ui_port}/api/health",
-=======
                 health_endpoint=f"http://{AURORA_HOST}:5000/api/health",
->>>>>>> 49b60f04
                 dependencies=[],
             ),
             ServiceConfig(
                 name="aurora-backend",
-                port=backend_port,
-                start_command=f"uvicorn aurora_x.serve:app --host 0.0.0.0 --port {backend_port}",
+                port=5001,
+                start_command="uvicorn aurora_x.serve:app --host 0.0.0.0 --port 5001",
                 working_dir="/workspaces/Aurora-x",
-<<<<<<< HEAD
-                health_endpoint=f"http://{host}:{backend_port}/health",
-=======
                 health_endpoint=f"http://{AURORA_HOST}:5001/health",
->>>>>>> 49b60f04
                 dependencies=[],
                 env_activation=". .venv/bin/activate",
             ),
             ServiceConfig(
                 name="self-learning",
-                port=self_learn_port,
+                port=5002,
                 start_command="python -m aurora_x.self_learn_server",
                 working_dir="/workspaces/Aurora-x",
-<<<<<<< HEAD
-                health_endpoint=f"http://{host}:{self_learn_port}/health",
-=======
                 health_endpoint=f"http://{AURORA_HOST}:5002/health",
->>>>>>> 49b60f04
                 dependencies=["aurora-backend"],
                 env_activation=". .venv/bin/activate",
             ),
