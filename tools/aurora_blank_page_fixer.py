--- conflicted
+++ resolved
@@ -47,9 +47,6 @@
         self.knowledge_dir.mkdir(exist_ok=True)
         self.issues = []
         self.fixes = []
-        self.host = os.getenv("AURORA_HOST", "localhost")
-        self.vite_port = int(os.getenv("AURORA_VITE_PORT", "5173"))
-        self.vite_base_url = f"http://{self.host}:{self.vite_port}"
 
     def print_status(self, msg: str, level: str = "INFO"):
         """Print diagnostic status"""
@@ -193,14 +190,10 @@
 
         try:
             # Check if dev server is running
-<<<<<<< HEAD
-            response = subprocess.run(["curl", "-s", "-I", self.vite_base_url], capture_output=True, timeout=5)
-=======
             aurora_host = os.getenv("AURORA_HOST", "127.0.0.1")
             response = subprocess.run(
                 ["curl", "-s", "-I", f"http://{aurora_host}:5173"], capture_output=True, timeout=5
             )
->>>>>>> 49b60f04
 
             if response.returncode == 0:
                 self.print_status("Dev server is running", "SUCCESS")
