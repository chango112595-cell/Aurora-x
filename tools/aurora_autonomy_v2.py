--- conflicted
+++ resolved
@@ -63,11 +63,6 @@
 
         self.execution_log = self.knowledge / "autonomous_v2_execution.jsonl"
         self.problem_log = self.knowledge / "detected_problems.jsonl"
-        self.host = os.getenv("AURORA_HOST", "localhost")
-        self.backend_port = int(os.getenv("AURORA_BACKEND_PORT", "5000"))
-        self.bridge_port = int(os.getenv("AURORA_BRIDGE_PORT", "5001"))
-        self.self_learn_port = int(os.getenv("AURORA_SELF_LEARN_PORT", "5002"))
-        self.vite_port = int(os.getenv("AURORA_VITE_PORT", "5173"))
 
         # Current status
         self.problems_detected = []
@@ -92,13 +87,9 @@
     def monitor_ports(self) -> dict[int, bool]:
         """Check what ports are actually running"""
         ports_status = {}
-        for port in [self.backend_port, self.bridge_port, self.self_learn_port, self.vite_port]:
+        for port in [5000, 5001, 5002, 5173]:
             try:
-<<<<<<< HEAD
-                response = requests.get(f"http://{self.host}:{port}/healthz", timeout=1)
-=======
                 response = requests.get(f"http://{AURORA_HOST}:{port}/healthz", timeout=1)
->>>>>>> 49b60f04
                 ports_status[port] = response.status_code == 200
             except Exception as e:
                 ports_status[port] = False
@@ -220,19 +211,11 @@
 
         try:
             # Test port 5001 (should be Vite UI with HTML)
-<<<<<<< HEAD
-            r5001 = requests.get(f"http://{self.host}:{self.bridge_port}/", timeout=2)
-            is_html = "<!DOCTYPE" in r5001.text or "<html" in r5001.text
-
-            # Test port 5000 (should be API with JSON)
-            r5000 = requests.get(f"http://{self.host}:{self.backend_port}/", timeout=2)
-=======
             r5001 = requests.get(f"http://{AURORA_HOST}:5001/", timeout=2)
             is_html = "<!DOCTYPE" in r5001.text or "<html" in r5001.text
 
             # Test port 5000 (should be API with JSON)
             r5000 = requests.get(f"http://{AURORA_HOST}:5000/", timeout=2)
->>>>>>> 49b60f04
             is_json = '"ok"' in r5000.text
 
             if is_html and is_json:
