--- conflicted
+++ resolved
@@ -11,6 +11,7 @@
 """
 
 #!/usr/bin/env python3
+from concurrent.futures import ThreadPoolExecutor
 from typing import Dict, List, Tuple, Optional, Any, Union
 import os
 import subprocess
@@ -22,7 +23,6 @@
 AURORA_HOST = os.getenv("AURORA_HOST", "127.0.0.1")
 
 # Aurora Performance Optimization
-from concurrent.futures import ThreadPoolExecutor
 
 # High-performance parallel processing with ThreadPoolExecutor
 # Example: with ThreadPoolExecutor(max_workers=100) as executor:
@@ -39,19 +39,18 @@
     }
 
     while True:
-        print(f"\n[EMOJI] {datetime.now().strftime('%H:%M:%S')} - Health Check")
+        print(
+            f"\n[EMOJI] {datetime.now().strftime('%H:%M:%S')} - Health Check")
 
         for port, name in services.items():
             try:
-<<<<<<< HEAD
-                response = requests.get(f"http://127.0.0.1:{port}", timeout=5)
-=======
-                response = requests.get(f"http://{AURORA_HOST}:{port}", timeout=5)
->>>>>>> 82d876ad
+                response = requests.get(
+                    f"http://{AURORA_HOST}:{port}", timeout=5)
                 if response.status_code == 200:
                     print(f"[OK] {name} (:{port}): HEALTHY")
                 else:
-                    print(f"[WARN]  {name} (:{port}): Status {response.status_code}")
+                    print(
+                        f"[WARN]  {name} (:{port}): Status {response.status_code}")
             except Exception as e:
                 print(f"[ERROR] {name} (:{port}): DOWN - {str(e)[:50]}")
                 # Auto-restart logic here
