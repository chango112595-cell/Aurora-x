#!/usr/bin/env python3
"""
[POWER] AURORA NEXUS V3 - HYPER-SPEED LAUNCHER ENHANCED [POWER]
INTELLIGENT | AUTO-HEALING | RETRY LOGIC | FULL DIAGNOSTICS
Enhanced by Aurora with MAXIMUM POWER
"""

import time
import subprocess
import os
import platform
import socket
import sys
import signal
import psutil
from datetime import datetime

print("=" * 80)
print("[POWER] AURORA NEXUS V3 - HYPER-SPEED ACTIVATION ENHANCED")
print("=" * 80)
print("188 Capabilities | 31 Systems | INTELLIGENT PORT MANAGEMENT")
print("AUTO-HEALING | RETRY LOGIC | PROCESS MONITORING")
print("=" * 80 + "\n")

script_dir = os.path.dirname(os.path.abspath(__file__))
os.chdir(script_dir)

IS_WINDOWS = platform.system() == "Windows"
PYTHON_CMD = "python" if IS_WINDOWS else "python3"

AURORA_HOST = os.getenv("AURORA_HOST", "localhost")
AURORA_PORT = os.getenv("AURORA_PORT", "5000")
AURORA_CHAT_PORT = os.getenv("AURORA_CHAT_PORT", "5003")
AURORA_HEALTH_PORT = os.getenv("AURORA_HEALTH_PORT", "5004")
AURORA_DASHBOARD_PORT = os.getenv("AURORA_DASHBOARD_PORT", "5005")
AURORA_NEXUS_V3_PORT = os.getenv("AURORA_NEXUS_V3_PORT", "5031")

processes = []
successful_starts = []
failed_starts = []
retry_queue = []


def cleanup_existing_processes():
    """Kill any existing Aurora/Luminar processes intelligently"""
    print("[EMOJI] Intelligent cleanup of existing processes...")
    killed = 0
    try:
        for proc in psutil.process_iter(['pid', 'name', 'cmdline']):
            try:
                cmdline = ' '.join(proc.info['cmdline'] or [])
                if any(x in cmdline.lower() for x in ['aurora', 'luminar', 'nexus']):
                    proc.kill()
                    killed += 1
            except (psutil.NoSuchProcess, psutil.AccessDenied):
                pass
        time.sleep(2)
        print(f"   [OK] Cleanup complete ({killed} processes terminated)\n")
    except Exception as e:
        print(f"   [WARN]  Cleanup error (non-critical): {e}\n")


def check_port(port):
    """Check if port is available"""
    sock = socket.socket(socket.AF_INET, socket.SOCK_STREAM)
    sock.settimeout(0.5)
    try:
        result = sock.connect_ex(('127.0.0.1', port))
        sock.close()
        return result != 0  # 0 means port is in use
    except:
        try:
            sock.close()
        except:
            pass
        return True


def kill_process_on_port(port):
    """Kill process using specific port"""
    try:
        for conn in psutil.net_connections():
            if conn.laddr.port == port and conn.status == 'LISTEN':
                try:
                    proc = psutil.Process(conn.pid)
                    proc.kill()
                    time.sleep(1)
                    return True
                except (psutil.NoSuchProcess, psutil.AccessDenied):
                    pass
        return False
    except Exception as e:
        return False


def start_with_retry(cmd, name="Service", shell=False, critical=False, port=None, max_retries=3):
    """Launch process with intelligent retry logic"""

    for attempt in range(max_retries):
        # Check port availability
        if port and not check_port(port):
            if attempt == 0:
                print(
                    f"   [WARN]  {name}: Port {port} occupied, attempting auto-recovery...")
                killed = kill_process_on_port(port)
                if killed:
                    print(f"   [OK] {name}: Freed port {port}, retrying...")
                    time.sleep(1)
                else:
                    print(f"   [ERROR] {name}: Could not free port {port}")
                    failed_starts.append((name, f"Port {port} occupied"))
                    return None
            else:
                wait_time = 2 ** attempt  # Exponential backoff
                print(
                    f"   ⏳ {name}: Retry {attempt + 1}/{max_retries} (waiting {wait_time}s)...")
                time.sleep(wait_time)

        kwargs = {
            'stdout': subprocess.PIPE,
            'stderr': subprocess.PIPE,
            'text': True
        }

        if IS_WINDOWS:
            kwargs['creationflags'] = subprocess.CREATE_NEW_PROCESS_GROUP
            if shell:
                kwargs['shell'] = True
        else:
            kwargs['start_new_session'] = True

        try:
            proc = subprocess.Popen(cmd, **kwargs)
            # Small delay to check if process crashes immediately
            time.sleep(0.3)

            if proc.poll() is None:  # Process still running
                processes.append((proc, name, critical, port))
                successful_starts.append(name)
                status = "[OK]"
                if attempt > 0:
                    status += f" (retry {attempt})"
                print(f"   {status} {name}")
                return proc
            else:
                # Process crashed immediately
                stderr = proc.stderr.read() if proc.stderr else ""
                if attempt < max_retries - 1:
                    print(f"   [WARN]  {name}: Process crashed, retrying...")
                    continue
                else:
                    print(f"   [ERROR] {name}: Failed after {max_retries} attempts")
                    failed_starts.append((name, "Process crashed immediately"))
                    return None

        except Exception as e:
            if attempt < max_retries - 1:
                print(f"   [WARN]  {name}: Error ({str(e)[:30]}), retrying...")
                continue
            else:
                print(f"   [ERROR] {name}: {str(e)[:50]}")
                failed_starts.append((name, str(e)))
                return None

    return None


def monitor_health():
    """Check health of running processes"""
    alive = 0
    dead = []
    for proc, name, critical, port in processes:
        if proc.poll() is None:
            alive += 1
        else:
            dead.append((name, port))
    return alive, dead


def shutdown_handler(signum, frame):
    """Graceful shutdown"""
    print("\n\n[WARN]  Shutdown signal received, cleaning up...")
    for proc, name, _, _ in processes:
        try:
            proc.terminate()
        except:
            pass
    print("[OK] Cleanup complete")
    sys.exit(0)


# Register shutdown handler
signal.signal(signal.SIGINT, shutdown_handler)
if IS_WINDOWS:
    signal.signal(signal.SIGBREAK, shutdown_handler)
else:
    signal.signal(signal.SIGTERM, shutdown_handler)

# CLEANUP FIRST
cleanup_existing_processes()

# PHASE 0: NEXUS V3 MASTER ORCHESTRATOR
print("━" * 80)
print("[AURORA] PHASE 0: NEXUS V3 MASTER ORCHESTRATOR")
print("━" * 80)
start_with_retry([PYTHON_CMD, "aurora_nexus_v3_universal.py", "--orchestration", "--daemon"],
                 "Nexus V3 Master Orchestrator", critical=True, port=5031)

# PHASE 1: CONSCIOUSNESS
print("\n━" * 80)
print("[BRAIN] PHASE 1: CONSCIOUSNESS & AWARENESS")
print("━" * 80)
if os.path.exists("aurora_consciousness_service.py"):
    start_with_retry([PYTHON_CMD, "aurora_consciousness_service.py"],
                     "Consciousness System", critical=True, port=5009)

# PHASE 2: INTELLIGENCE
print("\n━" * 80)
print("[POWER] PHASE 2: CORE INTELLIGENCE")
print("━" * 80)
if os.path.exists("aurora_tier_orchestrator.py"):
    start_with_retry([PYTHON_CMD, "aurora_tier_orchestrator.py"],
                     "Tier Orchestrator (79 Tiers)", critical=True, port=5010)
if os.path.exists("aurora_intelligence_manager.py"):
    start_with_retry([PYTHON_CMD, "aurora_intelligence_manager.py"],
                     "Intelligence Manager", critical=True, port=5011)
elif os.path.exists("tools/aurora_intelligence_manager.py"):
    start_with_retry([PYTHON_CMD, "tools/aurora_intelligence_manager.py"],
                     "Intelligence Manager", critical=True, port=5011)
if os.path.exists("aurora_core_service.py"):
    start_with_retry([PYTHON_CMD, "aurora_core_service.py"],
                     "Aurora Core", critical=True, port=5012)
elif os.path.exists("activate_aurora_core.py"):
    start_with_retry([PYTHON_CMD, "activate_aurora_core.py"],
                     "Aurora Core", critical=True, port=5012)
if os.path.exists("aurora_intelligence_analyzer.py"):
    start_with_retry([PYTHON_CMD, "aurora_intelligence_analyzer.py"],
                     "Intelligence Analyzer", port=5013)
if os.path.exists("aurora_pattern_recognition.py"):
    start_with_retry([PYTHON_CMD, "aurora_pattern_recognition.py"],
                     "Pattern Recognition Engine", port=5014)

# PHASE 3: AUTONOMOUS
print("\n━" * 80)
print("[AGENT] PHASE 3: AUTONOMOUS SYSTEMS")
print("━" * 80)
if os.path.exists("aurora_autonomous_agent.py"):
    start_with_retry([PYTHON_CMD, "aurora_autonomous_agent.py"],
                     "Autonomous Agent", critical=True, port=5015)
# [TASK SERVICE - Removed by Aurora] # [TASK SERVICE - Removed by Aurora] # [TASK SERVICE - Removed by Aurora] # [TASK SERVICE - Removed by Aurora] # [TASK SERVICE - Removed by Aurora] # [TASK SERVICE - Removed by Aurora] # [TASK SERVICE - Removed by Aurora] # [TASK SERVICE - Removed by Aurora] if os.path.exists("aurora_multi_agent.py"):
# # # # # # # #     start_with_retry([PYTHON_CMD, "aurora_multi_agent.py"],
# # # # # # # #                      "Multi-Agent System", port=5016)
# [TASK SERVICE - Removed by Aurora] # [TASK SERVICE - Removed by Aurora] # [TASK SERVICE - Removed by Aurora] # [TASK SERVICE - Removed by Aurora] # [TASK SERVICE - Removed by Aurora] # [TASK SERVICE - Removed by Aurora] # [TASK SERVICE - Removed by Aurora] # [TASK SERVICE - Removed by Aurora] if os.path.exists("aurora_autonomous_integration.py"):
# # # # # # # #     start_with_retry([PYTHON_CMD, "aurora_autonomous_integration.py"],
# # # # # # # #                      "Autonomous Integration", port=5017)
if os.path.exists("aurora_autonomous_monitor.py"):
    start_with_retry([PYTHON_CMD, "aurora_autonomous_monitor.py"],
                     "Autonomous Monitor", port=5018)

# PHASE 4: GRANDMASTER
print("\n━" * 80)
print("⭐ PHASE 4: GRANDMASTER CAPABILITIES")
print("━" * 80)
if os.path.exists("aurora_grandmaster_autonomous_tools.py"):
    start_with_retry([PYTHON_CMD, "aurora_grandmaster_autonomous_tools.py"],
                     "Grandmaster Tools", port=5019)
if os.path.exists("aurora_grandmaster_skills_registry.py"):
    start_with_retry([PYTHON_CMD, "aurora_grandmaster_skills_registry.py"],
                     "Skills Registry", port=5020)
if os.path.exists("aurora_ultimate_omniscient_grandmaster.py"):
    start_with_retry([PYTHON_CMD, "aurora_ultimate_omniscient_grandmaster.py"],
                     "Omniscient Mode", port=5021)

# PHASE 5: ADVANCED TIERS
print("\n━" * 80)
print("[EMOJI]️ PHASE 5: ADVANCED TIER CAPABILITIES")
print("━" * 80)
# Note: Visual/Test/Quality scripts are demos (not services), removed from launcher
# [TASK SERVICE - Removed by Aurora] # [TASK SERVICE - Removed by Aurora] # [TASK SERVICE - Removed by Aurora] # [TASK SERVICE - Removed by Aurora] # [TASK SERVICE - Removed by Aurora] # [TASK SERVICE - Removed by Aurora] # [TASK SERVICE - Removed by Aurora] # [TASK SERVICE - Removed by Aurora] if os.path.exists("aurora_live_integration.py"):
# # # # # # # #     start_with_retry([PYTHON_CMD, "aurora_live_integration.py"],
# # # # # # # #                      "Live Integration (Tier 44)", port=5023)
if os.path.exists("aurora_security_auditor.py"):
    start_with_retry([PYTHON_CMD, "aurora_security_auditor.py"],
                     "Security Auditor (Tier 53)", port=5025)

# PHASE 6: CODE QUALITY
print("\n━" * 80)
print("[DATA] PHASE 6: CODE QUALITY SYSTEMS")
print("━" * 80)
if os.path.exists("aurora_pylint_prevention.py"):
    start_with_retry([PYTHON_CMD, "aurora_pylint_prevention.py", "monitor", "60"],
                     "Pylint Prevention", port=5027)

# PHASE 7: WEB SERVICES
print("\n━" * 80)
print("[WEB] PHASE 7: WEB SERVICES")
print("━" * 80)
start_with_retry("npm run dev" if IS_WINDOWS else ["npm", "run", "dev"],
                 "Backend + Frontend", shell=IS_WINDOWS, port=5000)
start_with_retry([PYTHON_CMD, "-m", "aurora_x.bridge.service"],
                 "Bridge Service", port=5001)
start_with_retry([PYTHON_CMD, "-m", "aurora_x.self_learn_server"],
                 "Self-Learning Service", port=5002)
if os.path.exists("aurora_chat_server.py"):
    start_with_retry([PYTHON_CMD, "aurora_chat_server.py", "--port", "5003"],
                     "Chat Server", port=5003)

luminar_v2 = "tools\\luminar_nexus_v2.py" if IS_WINDOWS else "tools/luminar_nexus_v2.py"
if os.path.exists(luminar_v2.replace("\\", "/")):
    start_with_retry([PYTHON_CMD, luminar_v2, "api"],
                     "Luminar Dashboard", port=5005)

# PHASE 8: ORCHESTRATION
print("\n━" * 80)
print("[TARGET] PHASE 8: ORCHESTRATION SYSTEMS")
print("━" * 80)
uam = "tools\\ultimate_api_manager.py" if IS_WINDOWS else "tools/ultimate_api_manager.py"
if os.path.exists(uam.replace("\\", "/")):
    start_with_retry([PYTHON_CMD, uam, "--autonomous"],
                     "API Manager", port=5006)

luminar = "tools\\luminar_nexus.py" if IS_WINDOWS else "tools/luminar_nexus.py"
if os.path.exists(luminar.replace("\\", "/")):
    start_with_retry([PYTHON_CMD, luminar, "monitor"],
                     "Luminar Nexus", port=5007)

# PHASE 8.5: API POOL
print("\n━" * 80)
print("[WEB] PHASE 8.5: API ORCHESTRATION POOL")
print("━" * 80)
if os.path.exists("aurora_api_gateway.py"):
    start_with_retry([PYTHON_CMD, "aurora_api_gateway.py"],
                     "API Gateway", port=5028)
if os.path.exists("aurora_api_load_balancer.py"):
    start_with_retry([PYTHON_CMD, "aurora_api_load_balancer.py"],
                     "API Load Balancer", port=5029)
if os.path.exists("aurora_api_rate_limiter.py"):
    start_with_retry([PYTHON_CMD, "aurora_api_rate_limiter.py"],
                     "API Rate Limiter", port=5030)

# PHASE 9: BACKGROUND
print("\n━" * 80)
print("[EMOJI] PHASE 9: BACKGROUND PROCESSES")
print("━" * 80)
if os.path.exists("aurora_deep_system_updater.py"):
    start_with_retry([PYTHON_CMD, "aurora_deep_system_updater.py"],
                     "Deep System Sync", port=5008)
if os.path.exists("aurora_web_health_monitor.py"):
    start_with_retry([PYTHON_CMD, "aurora_web_health_monitor.py"],
                     "Web Health Monitor", port=5004)

print("\n" + "=" * 80)
print("[POWER] STARTUP COMPLETE - Performing health check...")
print("=" * 80 + "\n")

time.sleep(3)

# ENHANCED DIAGNOSTICS
alive_count, dead_procs = monitor_health()

print("\n" + "=" * 80)
print("[DATA] AURORA NEXUS V3 - ENHANCED SYSTEM STATUS")
print("=" * 80)
print(f"⏰ Startup completed at: {datetime.now().strftime('%H:%M:%S')}\n")

# Check Nexus V3
print("[AURORA] NEXUS V3 MASTER ORCHESTRATOR:")
nexus_active = not check_port(5031)
if nexus_active:
    print("   [OK] Port 5031 - RUNNING | Intelligent port management ACTIVE")
else:
    print("   ⏳ Port 5031 - Initializing...")

# Check critical systems
print("\n[BRAIN] CONSCIOUSNESS & INTELLIGENCE:")
critical_running = sum(1 for p, _, c, _ in processes if c and p.poll() is None)
critical_total = sum(1 for _, _, c, _ in processes if c)
status_emoji = "[OK]" if critical_running >= critical_total * 0.7 else "[WARN]"
print(f"   {status_emoji} {critical_running}/{critical_total} critical systems active")

# Check web services
print("\n[WEB] WEB & API SERVICES:")
web_services = [
    ("Backend + Frontend", 5000),
    ("Bridge Service", 5001),
    ("Self-Learning", 5002),
    ("Chat Server", 5003),
    ("Web Health Monitor", 5004),
    ("Luminar Dashboard", 5005),
    ("API Manager", 5006),
    ("Luminar Nexus", 5007),
    ("Deep System Sync", 5008),
    ("API Gateway", 5028),
    ("API Load Balancer", 5029),
    ("API Rate Limiter", 5030),
]

web_count = 0
for name, port in web_services:
    if not check_port(port):
        print(f"   [OK] {name:30} Port {port}")
        web_count += 1
    else:
        print(f"   ⏳ {name:30} Port {port} - starting...")

# Overall status
print("\n[POWER] OVERALL SYSTEM HEALTH:")
total = len(processes)
print(f"   Total services: {total}")
print(f"   Running: {alive_count}/{total} ({int(alive_count/total*100)}%)")
print(f"   Successful starts: {len(successful_starts)}")
print(f"   Failed starts: {len(failed_starts)}")

if dead_procs:
    print(f"\n[EMOJI] CRASHED PROCESSES ({len(dead_procs)}):")
    for name, port in dead_procs:
        print(f"   • {name} (Port {port})")

if failed_starts:
    print(f"\n[ERROR] FAILED TO START ({len(failed_starts)}):")
    for name, reason in failed_starts:
        print(f"   • {name}: {reason}")

# Final verdict
print("\n" + "=" * 80)
success_rate = alive_count / total if total > 0 else 0

if success_rate >= 0.9 and critical_running >= critical_total * 0.8:
    print("[EMOJI] AURORA NEXUS V3 - FULLY OPERATIONAL!")
    print("=" * 80)
    print(f"\n   [POWER] Success Rate: {int(success_rate*100)}%")
    print("\n   [QUALITY] ALL SYSTEMS OPTIMAL")
    print("\n   [WEB] ACCESS POINTS:")
<<<<<<< HEAD
    print("      • Frontend:     http://127.0.0.1:5000")
    print("      • Chat:         http://127.0.0.1:5003")
    print("      • Health:       http://127.0.0.1:5004")
    print("      • Dashboard:    http://127.0.0.1:5005")
    print("      • Nexus V3 API: http://127.0.0.1:5031 ⭐")
=======
    print(f"      • Frontend:     http://{AURORA_HOST}:{AURORA_PORT}")
    print(f"      • Chat:         http://{AURORA_HOST}:{AURORA_CHAT_PORT}")
    print(f"      • Health:       http://{AURORA_HOST}:{AURORA_HEALTH_PORT}")
    print(f"      • Dashboard:    http://{AURORA_HOST}:{AURORA_DASHBOARD_PORT}")
    print(f"      • Nexus V3 API: http://{AURORA_HOST}:{AURORA_NEXUS_V3_PORT} ⭐")
>>>>>>> cca48095
elif success_rate >= 0.7:
    print("[OK] AURORA NEXUS V3 - OPERATIONAL (PARTIAL)")
    print("=" * 80)
    print(f"\n   [POWER] Success Rate: {int(success_rate*100)}%")
    print(f"   [BRAIN] Critical: {critical_running}/{critical_total}")
    print(f"   [WEB] Web/API: {web_count}/12")
    print("\n   [WARN]  Some systems still initializing...")
else:
    print("[WARN]  AURORA NEXUS V3 - DEGRADED MODE")
    print("=" * 80)
    print(f"\n   [POWER] Success Rate: {int(success_rate*100)}%")
    print("\n   [ERROR] Multiple systems failed to start")
    print("   [EMOJI] Review failed systems above for details")

print("\n[POWER] Aurora Nexus V3 - Enhanced Launcher with Auto-Healing")
print("   Features: Intelligent Retry | Port Recovery | Health Monitoring")
print("=" * 80 + "\n")<|MERGE_RESOLUTION|>--- conflicted
+++ resolved
@@ -431,19 +431,11 @@
     print(f"\n   [POWER] Success Rate: {int(success_rate*100)}%")
     print("\n   [QUALITY] ALL SYSTEMS OPTIMAL")
     print("\n   [WEB] ACCESS POINTS:")
-<<<<<<< HEAD
-    print("      • Frontend:     http://127.0.0.1:5000")
-    print("      • Chat:         http://127.0.0.1:5003")
-    print("      • Health:       http://127.0.0.1:5004")
-    print("      • Dashboard:    http://127.0.0.1:5005")
-    print("      • Nexus V3 API: http://127.0.0.1:5031 ⭐")
-=======
     print(f"      • Frontend:     http://{AURORA_HOST}:{AURORA_PORT}")
     print(f"      • Chat:         http://{AURORA_HOST}:{AURORA_CHAT_PORT}")
     print(f"      • Health:       http://{AURORA_HOST}:{AURORA_HEALTH_PORT}")
     print(f"      • Dashboard:    http://{AURORA_HOST}:{AURORA_DASHBOARD_PORT}")
     print(f"      • Nexus V3 API: http://{AURORA_HOST}:{AURORA_NEXUS_V3_PORT} ⭐")
->>>>>>> cca48095
 elif success_rate >= 0.7:
     print("[OK] AURORA NEXUS V3 - OPERATIONAL (PARTIAL)")
     print("=" * 80)
