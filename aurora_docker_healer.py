--- conflicted
+++ resolved
@@ -9,11 +9,7 @@
 import time
 from datetime import datetime
 from pathlib import Path
-<<<<<<< HEAD
-from typing import Dict, Any
-=======
 from typing import Any
->>>>>>> fec7dbb7
 
 
 class AuroraDockerHealer:
