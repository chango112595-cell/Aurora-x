--- conflicted
+++ resolved
@@ -292,14 +292,9 @@
     try:
         with socket.socket(socket.AF_INET, socket.SOCK_STREAM) as s:
             s.settimeout(1)
-<<<<<<< HEAD
-            s.connect(('127.0.0.1', port))
-            s.sendall(b'GET /status HTTP/1.1\r\nHost: 127.0.0.1\r\n\r\n')
-=======
             s.connect((host, port))
             # Use the configured host in the HTTP header as well
             s.sendall(f'GET /status HTTP/1.1\r\nHost: {host}\r\n\r\n'.encode())
->>>>>>> c081be54
             response = s.recv(1024)
             return b'success' in response.lower() or b'200' in response
     except:
