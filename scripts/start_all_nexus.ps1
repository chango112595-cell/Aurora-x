--- conflicted
+++ resolved
@@ -6,17 +6,9 @@
 Write-Host "=" -NoNewline -ForegroundColor Cyan; Write-Host "=".PadRight(68, "=") -ForegroundColor Cyan
 Write-Host ""
 
-<<<<<<< HEAD
-$AuroraHost = if ($env:AURORA_HOST) { $env:AURORA_HOST } else { "localhost" }
-$NexusPort = if ($env:AURORA_NEXUS_PORT) { [int]$env:AURORA_NEXUS_PORT } else { 8000 }
-$BackendPort = if ($env:AURORA_BACKEND_PORT) { [int]$env:AURORA_BACKEND_PORT } else { 5000 }
-$NexusBaseUrl = "http://$AuroraHost`:$NexusPort"
-$BackendBaseUrl = "http://$AuroraHost`:$BackendPort"
-=======
 $auroraHost = if ($env:AURORA_HOST) { $env:AURORA_HOST } else { "127.0.0.1" }
 $baseUrl = if ($env:AURORA_BASE_URL) { $env:AURORA_BASE_URL } else { "http://$auroraHost:5000" }
 $luminarUrl = if ($env:AURORA_LUMINAR_URL) { $env:AURORA_LUMINAR_URL } else { "http://$auroraHost:8000" }
->>>>>>> 49b60f04
 
 # Check if Python is available
 try {
@@ -37,7 +29,7 @@
 }
 
 Write-Host ""
-Write-Host "[STEP 1] Starting Luminar Nexus V2 (Port $NexusPort)..." -ForegroundColor Yellow
+Write-Host "[STEP 1] Starting Luminar Nexus V2 (Port 8000)..." -ForegroundColor Yellow
 Write-Host "----------------------------------------------------------------------" -ForegroundColor DarkGray
 
 # Start Luminar Nexus V2 in background
@@ -48,29 +40,20 @@
 
 # Check if Luminar is responding
 try {
-<<<<<<< HEAD
-    $response = Invoke-WebRequest -Uri "$NexusBaseUrl/api/nexus/status" -TimeoutSec 5 -UseBasicParsing
-=======
     $response = Invoke-WebRequest -Uri "$luminarUrl/api/nexus/status" -TimeoutSec 5 -UseBasicParsing
->>>>>>> 49b60f04
     Write-Host "[OK] Luminar Nexus V2 is responding!" -ForegroundColor Green
 } catch {
     Write-Host "[WARN] Luminar Nexus V2 may still be starting..." -ForegroundColor Yellow
 }
 
 Write-Host ""
-Write-Host "[STEP 2] Starting Express Backend (Port $BackendPort)..." -ForegroundColor Yellow
+Write-Host "[STEP 2] Starting Express Backend (Port 5000)..." -ForegroundColor Yellow
 Write-Host "----------------------------------------------------------------------" -ForegroundColor DarkGray
 
 # Check if backend is already running
 try {
-<<<<<<< HEAD
-    $backendCheck = Invoke-WebRequest -Uri "$BackendBaseUrl/api/health" -TimeoutSec 2 -UseBasicParsing -ErrorAction Stop
-    Write-Host "[OK] Backend already running on port $BackendPort" -ForegroundColor Green
-=======
     $backendCheck = Invoke-WebRequest -Uri "$baseUrl/api/health" -TimeoutSec 2 -UseBasicParsing -ErrorAction Stop
     Write-Host "[OK] Backend already running on port 5000" -ForegroundColor Green
->>>>>>> 49b60f04
 } catch {
     Write-Host "[INFO] Starting backend server..." -ForegroundColor Cyan
     # Backend should auto-start, but verify
@@ -85,11 +68,7 @@
 # Test Luminar routes
 Write-Host "[TEST] GET /api/luminar-nexus/v2/status" -ForegroundColor Cyan
 try {
-<<<<<<< HEAD
-    $luminarStatus = Invoke-RestMethod -Uri "$BackendBaseUrl/api/luminar-nexus/v2/status" -Method Get -TimeoutSec 5
-=======
     $luminarStatus = Invoke-RestMethod -Uri "$baseUrl/api/luminar-nexus/v2/status" -Method Get -TimeoutSec 5
->>>>>>> 49b60f04
     Write-Host "[OK] Luminar routes working! Services: $($luminarStatus.total_services)" -ForegroundColor Green
 } catch {
     Write-Host "[WARN] Luminar routes not responding yet" -ForegroundColor Yellow
@@ -101,16 +80,9 @@
 Write-Host "=" -NoNewline -ForegroundColor Cyan; Write-Host "=".PadRight(68, "=") -ForegroundColor Cyan
 Write-Host ""
 Write-Host "Access points:" -ForegroundColor White
-<<<<<<< HEAD
-Write-Host "  Frontend:       $BackendBaseUrl" -ForegroundColor Cyan
-Write-Host "  Luminar Nexus:  $BackendBaseUrl/luminar-nexus" -ForegroundColor Cyan
-Write-Host "  Memory Fabric:  $BackendBaseUrl/memory" -ForegroundColor Cyan
-Write-Host "  API Status:     $BackendBaseUrl/api/luminar-nexus/v2/status" -ForegroundColor Cyan
-=======
 Write-Host "  Frontend:       $baseUrl" -ForegroundColor Cyan
 Write-Host "  Luminar Nexus:  $baseUrl/luminar-nexus" -ForegroundColor Cyan
 Write-Host "  Memory Fabric:  $baseUrl/memory" -ForegroundColor Cyan
 Write-Host "  API Status:     $baseUrl/api/luminar-nexus/v2/status" -ForegroundColor Cyan
->>>>>>> 49b60f04
 Write-Host ""
 Write-Host "[TIP] Press Ctrl+C to stop, then run: Stop-Process -Name node,python -Force" -ForegroundColor DarkGray