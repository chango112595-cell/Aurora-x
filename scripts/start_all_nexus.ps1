# Aurora Nexus Complete Startup Script
# Starts all Nexus systems properly

Write-Host "=" -NoNewline -ForegroundColor Cyan; Write-Host "=".PadRight(68, "=") -ForegroundColor Cyan
Write-Host " AURORA NEXUS STARTUP" -ForegroundColor Cyan
Write-Host "=" -NoNewline -ForegroundColor Cyan; Write-Host "=".PadRight(68, "=") -ForegroundColor Cyan
Write-Host ""

$auroraHost = if ($env:AURORA_HOST) { $env:AURORA_HOST } else { "127.0.0.1" }
$baseUrl = if ($env:AURORA_BASE_URL) { $env:AURORA_BASE_URL } else { "http://$auroraHost:5000" }
$luminarUrl = if ($env:AURORA_LUMINAR_URL) { $env:AURORA_LUMINAR_URL } else { "http://$auroraHost:8000" }

# Check if Python is available
try {
    $pythonVersion = python --version 2>&1
    Write-Host "[OK] Python detected: $pythonVersion" -ForegroundColor Green
}
catch {
    Write-Host "[ERROR] Python not found! Please install Python 3.8+" -ForegroundColor Red
    exit 1
}

# Check if Node.js is available
try {
    $nodeVersion = node --version
    Write-Host "[OK] Node.js detected: $nodeVersion" -ForegroundColor Green
}
catch {
    Write-Host "[ERROR] Node.js not found! Please install Node.js" -ForegroundColor Red
    exit 1
}

Write-Host ""
Write-Host "[STEP 1] Starting Luminar Nexus V2 (Port 8000)..." -ForegroundColor Yellow
Write-Host "----------------------------------------------------------------------" -ForegroundColor DarkGray

# Start Luminar Nexus V2 in background
Start-Process powershell -ArgumentList "-NoExit", "-Command", "cd '$PSScriptRoot\..'; python tools\luminar_nexus_v2.py" -WindowStyle Minimized

Write-Host "[OK] Luminar Nexus V2 starting..." -ForegroundColor Green
Start-Sleep -Seconds 3

# Check if Luminar is responding
try {
<<<<<<< HEAD
    $response = Invoke-WebRequest -Uri "http://127.0.0.1:8000/api/nexus/status" -TimeoutSec 5 -UseBasicParsing
=======
    $response = Invoke-WebRequest -Uri "$luminarUrl/api/nexus/status" -TimeoutSec 5 -UseBasicParsing
>>>>>>> 82d876ad
    Write-Host "[OK] Luminar Nexus V2 is responding!" -ForegroundColor Green
}
catch {
    Write-Host "[WARN] Luminar Nexus V2 may still be starting..." -ForegroundColor Yellow
}

Write-Host ""
Write-Host "[STEP 2] Starting Express Backend (Port 5000)..." -ForegroundColor Yellow
Write-Host "----------------------------------------------------------------------" -ForegroundColor DarkGray

# Check if backend is already running
try {
<<<<<<< HEAD
    $backendCheck = Invoke-WebRequest -Uri "http://127.0.0.1:5000/api/health" -TimeoutSec 2 -UseBasicParsing -ErrorAction Stop
=======
    $backendCheck = Invoke-WebRequest -Uri "$baseUrl/api/health" -TimeoutSec 2 -UseBasicParsing -ErrorAction Stop
>>>>>>> 82d876ad
    Write-Host "[OK] Backend already running on port 5000" -ForegroundColor Green
}
catch {
    Write-Host "[INFO] Starting backend server..." -ForegroundColor Cyan
    # Backend should auto-start, but verify
}

Write-Host ""
Write-Host "[STEP 3] Verifying Nexus Integration..." -ForegroundColor Yellow
Write-Host "----------------------------------------------------------------------" -ForegroundColor DarkGray

Start-Sleep -Seconds 2

# Test Luminar routes
Write-Host "[TEST] GET /api/luminar-nexus/v2/status" -ForegroundColor Cyan
try {
<<<<<<< HEAD
    $luminarStatus = Invoke-RestMethod -Uri "http://127.0.0.1:5000/api/luminar-nexus/v2/status" -Method Get -TimeoutSec 5
=======
    $luminarStatus = Invoke-RestMethod -Uri "$baseUrl/api/luminar-nexus/v2/status" -Method Get -TimeoutSec 5
>>>>>>> 82d876ad
    Write-Host "[OK] Luminar routes working! Services: $($luminarStatus.total_services)" -ForegroundColor Green
}
catch {
    Write-Host "[WARN] Luminar routes not responding yet" -ForegroundColor Yellow
}

Write-Host ""
Write-Host "=" -NoNewline -ForegroundColor Cyan; Write-Host "=".PadRight(68, "=") -ForegroundColor Cyan
Write-Host " NEXUS STARTUP COMPLETE" -ForegroundColor Cyan  
Write-Host "=" -NoNewline -ForegroundColor Cyan; Write-Host "=".PadRight(68, "=") -ForegroundColor Cyan
Write-Host ""
Write-Host "Access points:" -ForegroundColor White
<<<<<<< HEAD
Write-Host "  Frontend:       http://127.0.0.1:5000" -ForegroundColor Cyan
Write-Host "  Luminar Nexus:  http://127.0.0.1:5000/luminar-nexus" -ForegroundColor Cyan
Write-Host "  Memory Fabric:  http://127.0.0.1:5000/memory" -ForegroundColor Cyan
Write-Host "  API Status:     http://127.0.0.1:5000/api/luminar-nexus/v2/status" -ForegroundColor Cyan
=======
Write-Host "  Frontend:       $baseUrl" -ForegroundColor Cyan
Write-Host "  Luminar Nexus:  $baseUrl/luminar-nexus" -ForegroundColor Cyan
Write-Host "  Memory Fabric:  $baseUrl/memory" -ForegroundColor Cyan
Write-Host "  API Status:     $baseUrl/api/luminar-nexus/v2/status" -ForegroundColor Cyan
>>>>>>> 82d876ad
Write-Host ""
Write-Host "[TIP] Press Ctrl+C to stop, then run: Stop-Process -Name node,python -Force" -ForegroundColor DarkGray<|MERGE_RESOLUTION|>--- conflicted
+++ resolved
@@ -42,11 +42,7 @@
 
 # Check if Luminar is responding
 try {
-<<<<<<< HEAD
-    $response = Invoke-WebRequest -Uri "http://127.0.0.1:8000/api/nexus/status" -TimeoutSec 5 -UseBasicParsing
-=======
     $response = Invoke-WebRequest -Uri "$luminarUrl/api/nexus/status" -TimeoutSec 5 -UseBasicParsing
->>>>>>> 82d876ad
     Write-Host "[OK] Luminar Nexus V2 is responding!" -ForegroundColor Green
 }
 catch {
@@ -59,11 +55,7 @@
 
 # Check if backend is already running
 try {
-<<<<<<< HEAD
-    $backendCheck = Invoke-WebRequest -Uri "http://127.0.0.1:5000/api/health" -TimeoutSec 2 -UseBasicParsing -ErrorAction Stop
-=======
     $backendCheck = Invoke-WebRequest -Uri "$baseUrl/api/health" -TimeoutSec 2 -UseBasicParsing -ErrorAction Stop
->>>>>>> 82d876ad
     Write-Host "[OK] Backend already running on port 5000" -ForegroundColor Green
 }
 catch {
@@ -80,11 +72,7 @@
 # Test Luminar routes
 Write-Host "[TEST] GET /api/luminar-nexus/v2/status" -ForegroundColor Cyan
 try {
-<<<<<<< HEAD
-    $luminarStatus = Invoke-RestMethod -Uri "http://127.0.0.1:5000/api/luminar-nexus/v2/status" -Method Get -TimeoutSec 5
-=======
     $luminarStatus = Invoke-RestMethod -Uri "$baseUrl/api/luminar-nexus/v2/status" -Method Get -TimeoutSec 5
->>>>>>> 82d876ad
     Write-Host "[OK] Luminar routes working! Services: $($luminarStatus.total_services)" -ForegroundColor Green
 }
 catch {
@@ -97,16 +85,9 @@
 Write-Host "=" -NoNewline -ForegroundColor Cyan; Write-Host "=".PadRight(68, "=") -ForegroundColor Cyan
 Write-Host ""
 Write-Host "Access points:" -ForegroundColor White
-<<<<<<< HEAD
-Write-Host "  Frontend:       http://127.0.0.1:5000" -ForegroundColor Cyan
-Write-Host "  Luminar Nexus:  http://127.0.0.1:5000/luminar-nexus" -ForegroundColor Cyan
-Write-Host "  Memory Fabric:  http://127.0.0.1:5000/memory" -ForegroundColor Cyan
-Write-Host "  API Status:     http://127.0.0.1:5000/api/luminar-nexus/v2/status" -ForegroundColor Cyan
-=======
 Write-Host "  Frontend:       $baseUrl" -ForegroundColor Cyan
 Write-Host "  Luminar Nexus:  $baseUrl/luminar-nexus" -ForegroundColor Cyan
 Write-Host "  Memory Fabric:  $baseUrl/memory" -ForegroundColor Cyan
 Write-Host "  API Status:     $baseUrl/api/luminar-nexus/v2/status" -ForegroundColor Cyan
->>>>>>> 82d876ad
 Write-Host ""
 Write-Host "[TIP] Press Ctrl+C to stop, then run: Stop-Process -Name node,python -Force" -ForegroundColor DarkGray