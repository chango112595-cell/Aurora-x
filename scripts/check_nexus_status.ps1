# Check all Nexus systems status

Write-Host ""
Write-Host "AURORA NEXUS STATUS CHECK" -ForegroundColor Cyan
Write-Host "=" -NoNewline; Write-Host "=".PadRight(68, "=")
Write-Host ""

$auroraHost = if ($env:AURORA_HOST) { $env:AURORA_HOST } else { "127.0.0.1" }
$baseUrl = if ($env:AURORA_BASE_URL) { $env:AURORA_BASE_URL } else { "http://$auroraHost:5000" }
$luminarUrl = if ($env:AURORA_LUMINAR_URL) { $env:AURORA_LUMINAR_URL } else { "http://$auroraHost:8000" }

# Check Luminar Nexus V2 Backend
Write-Host "[1] Luminar Nexus V2 (Direct - Port 8000)" -ForegroundColor Yellow
try {
<<<<<<< HEAD
    $nexusV2 = Invoke-RestMethod -Uri "http://127.0.0.1:8000/api/nexus/status" -TimeoutSec 3
=======
    $nexusV2 = Invoke-RestMethod -Uri "$luminarUrl/api/nexus/status" -TimeoutSec 3
>>>>>>> 82d876ad
    Write-Host "    Status: OK" -ForegroundColor Green
    Write-Host "    Version: $($nexusV2.version)" -ForegroundColor Gray
    Write-Host "    Services: $($nexusV2.total_services)" -ForegroundColor Gray
    Write-Host "    Healthy: $($nexusV2.healthy_services)" -ForegroundColor Gray
    Write-Host "    Quantum Coherence: $([math]::Round($nexusV2.quantum_coherence * 100, 1))%" -ForegroundColor Gray
}
catch {
    Write-Host "    Status: OFFLINE" -ForegroundColor Red
    Write-Host "    Error: $($_.Exception.Message)" -ForegroundColor DarkRed
}

Write-Host ""

# Check Express Backend Integration
Write-Host "[2] Express Backend (Port 5000)" -ForegroundColor Yellow
try {
<<<<<<< HEAD
    $backend = Invoke-RestMethod -Uri "http://127.0.0.1:5000/api/health" -TimeoutSec 3
=======
    $backend = Invoke-RestMethod -Uri "$baseUrl/api/health" -TimeoutSec 3
>>>>>>> 82d876ad
    Write-Host "    Status: OK" -ForegroundColor Green
}
catch {
    Write-Host "    Status: OFFLINE" -ForegroundColor Red
}

Write-Host ""

# Check Luminar Nexus Routes (through Express)
Write-Host "[3] Luminar Nexus Routes (via Express)" -ForegroundColor Yellow
try {
<<<<<<< HEAD
    $luminarProxy = Invoke-RestMethod -Uri "http://127.0.0.1:5000/api/luminar-nexus/v2/status" -TimeoutSec 3
=======
    $luminarProxy = Invoke-RestMethod -Uri "$baseUrl/api/luminar-nexus/v2/status" -TimeoutSec 3
>>>>>>> 82d876ad
    Write-Host "    Status: OK (Proxying to Luminar V2)" -ForegroundColor Green
    Write-Host "    Services: $($luminarProxy.total_services)" -ForegroundColor Gray
}
catch {
    Write-Host "    Status: NOT AVAILABLE" -ForegroundColor Red
    Write-Host "    Note: Luminar V2 needs to be running on port 8000" -ForegroundColor Yellow
}

Write-Host ""

# Check Memory Fabric
Write-Host "[4] Memory Fabric Integration" -ForegroundColor Yellow
try {
<<<<<<< HEAD
    $memory = Invoke-RestMethod -Uri "http://127.0.0.1:5000/api/memory/status" -TimeoutSec 3
=======
    $memory = Invoke-RestMethod -Uri "$baseUrl/api/memory/status" -TimeoutSec 3
>>>>>>> 82d876ad
    Write-Host "    Status: OK" -ForegroundColor Green
    Write-Host "    Connected: $($memory.connected)" -ForegroundColor Gray
}
catch {
    Write-Host "    Status: OFFLINE" -ForegroundColor Red
}

Write-Host ""

# Check Frontend Access
Write-Host "[5] Frontend Pages" -ForegroundColor Yellow
$pages = @("/", "/memory", "/luminar-nexus", "/chat")
foreach ($page in $pages) {
    try {
<<<<<<< HEAD
        $response = Invoke-WebRequest -Uri "http://127.0.0.1:5000$page" -TimeoutSec 2 -UseBasicParsing
=======
        $response = Invoke-WebRequest -Uri "$baseUrl$page" -TimeoutSec 2 -UseBasicParsing
>>>>>>> 82d876ad
        Write-Host "    $page - OK" -ForegroundColor Green
    }
    catch {
        Write-Host "    $page - ERROR" -ForegroundColor Red
    }
}

Write-Host ""
Write-Host "=" -NoNewline; Write-Host "=".PadRight(68, "=")
Write-Host ""<|MERGE_RESOLUTION|>--- conflicted
+++ resolved
@@ -12,11 +12,7 @@
 # Check Luminar Nexus V2 Backend
 Write-Host "[1] Luminar Nexus V2 (Direct - Port 8000)" -ForegroundColor Yellow
 try {
-<<<<<<< HEAD
-    $nexusV2 = Invoke-RestMethod -Uri "http://127.0.0.1:8000/api/nexus/status" -TimeoutSec 3
-=======
     $nexusV2 = Invoke-RestMethod -Uri "$luminarUrl/api/nexus/status" -TimeoutSec 3
->>>>>>> 82d876ad
     Write-Host "    Status: OK" -ForegroundColor Green
     Write-Host "    Version: $($nexusV2.version)" -ForegroundColor Gray
     Write-Host "    Services: $($nexusV2.total_services)" -ForegroundColor Gray
@@ -33,11 +29,7 @@
 # Check Express Backend Integration
 Write-Host "[2] Express Backend (Port 5000)" -ForegroundColor Yellow
 try {
-<<<<<<< HEAD
-    $backend = Invoke-RestMethod -Uri "http://127.0.0.1:5000/api/health" -TimeoutSec 3
-=======
     $backend = Invoke-RestMethod -Uri "$baseUrl/api/health" -TimeoutSec 3
->>>>>>> 82d876ad
     Write-Host "    Status: OK" -ForegroundColor Green
 }
 catch {
@@ -49,11 +41,7 @@
 # Check Luminar Nexus Routes (through Express)
 Write-Host "[3] Luminar Nexus Routes (via Express)" -ForegroundColor Yellow
 try {
-<<<<<<< HEAD
-    $luminarProxy = Invoke-RestMethod -Uri "http://127.0.0.1:5000/api/luminar-nexus/v2/status" -TimeoutSec 3
-=======
     $luminarProxy = Invoke-RestMethod -Uri "$baseUrl/api/luminar-nexus/v2/status" -TimeoutSec 3
->>>>>>> 82d876ad
     Write-Host "    Status: OK (Proxying to Luminar V2)" -ForegroundColor Green
     Write-Host "    Services: $($luminarProxy.total_services)" -ForegroundColor Gray
 }
@@ -67,11 +55,7 @@
 # Check Memory Fabric
 Write-Host "[4] Memory Fabric Integration" -ForegroundColor Yellow
 try {
-<<<<<<< HEAD
-    $memory = Invoke-RestMethod -Uri "http://127.0.0.1:5000/api/memory/status" -TimeoutSec 3
-=======
     $memory = Invoke-RestMethod -Uri "$baseUrl/api/memory/status" -TimeoutSec 3
->>>>>>> 82d876ad
     Write-Host "    Status: OK" -ForegroundColor Green
     Write-Host "    Connected: $($memory.connected)" -ForegroundColor Gray
 }
@@ -86,11 +70,7 @@
 $pages = @("/", "/memory", "/luminar-nexus", "/chat")
 foreach ($page in $pages) {
     try {
-<<<<<<< HEAD
-        $response = Invoke-WebRequest -Uri "http://127.0.0.1:5000$page" -TimeoutSec 2 -UseBasicParsing
-=======
         $response = Invoke-WebRequest -Uri "$baseUrl$page" -TimeoutSec 2 -UseBasicParsing
->>>>>>> 82d876ad
         Write-Host "    $page - OK" -ForegroundColor Green
     }
     catch {
