# Check all Nexus systems status

Write-Host ""
Write-Host "AURORA NEXUS STATUS CHECK" -ForegroundColor Cyan
Write-Host "=" -NoNewline; Write-Host "=".PadRight(68, "=")
Write-Host ""

<<<<<<< HEAD
$AuroraHost = if ($env:AURORA_HOST) { $env:AURORA_HOST } else { "localhost" }
$AuroraPort = if ($env:AURORA_PORT) { $env:AURORA_PORT } else { "5000" }
$LuminarHost = if ($env:LUMINAR_HOST) { $env:LUMINAR_HOST } else { $AuroraHost }
$LuminarPort = if ($env:LUMINAR_PORT) { $env:LUMINAR_PORT } else { "8000" }
=======
$auroraHost = if ($env:AURORA_HOST) { $env:AURORA_HOST } else { "127.0.0.1" }
$baseUrl = if ($env:AURORA_BASE_URL) { $env:AURORA_BASE_URL } else { "http://$auroraHost:5000" }
$luminarUrl = if ($env:AURORA_LUMINAR_URL) { $env:AURORA_LUMINAR_URL } else { "http://$auroraHost:8000" }
>>>>>>> fb4d1374

# Check Luminar Nexus V2 Backend
Write-Host "[1] Luminar Nexus V2 (Direct - Port $LuminarPort)" -ForegroundColor Yellow
try {
<<<<<<< HEAD
    $nexusV2 = Invoke-RestMethod -Uri "http://$LuminarHost`:$LuminarPort/api/nexus/status" -TimeoutSec 3
=======
    $nexusV2 = Invoke-RestMethod -Uri "$luminarUrl/api/nexus/status" -TimeoutSec 3
>>>>>>> fb4d1374
    Write-Host "    Status: OK" -ForegroundColor Green
    Write-Host "    Version: $($nexusV2.version)" -ForegroundColor Gray
    Write-Host "    Services: $($nexusV2.total_services)" -ForegroundColor Gray
    Write-Host "    Healthy: $($nexusV2.healthy_services)" -ForegroundColor Gray
    Write-Host "    Quantum Coherence: $([math]::Round($nexusV2.quantum_coherence * 100, 1))%" -ForegroundColor Gray
} catch {
    Write-Host "    Status: OFFLINE" -ForegroundColor Red
    Write-Host "    Error: $($_.Exception.Message)" -ForegroundColor DarkRed
}

Write-Host ""

# Check Express Backend Integration
Write-Host "[2] Express Backend (Port $AuroraPort)" -ForegroundColor Yellow
try {
<<<<<<< HEAD
    $backend = Invoke-RestMethod -Uri "http://$AuroraHost`:$AuroraPort/api/health" -TimeoutSec 3
=======
    $backend = Invoke-RestMethod -Uri "$baseUrl/api/health" -TimeoutSec 3
>>>>>>> fb4d1374
    Write-Host "    Status: OK" -ForegroundColor Green
} catch {
    Write-Host "    Status: OFFLINE" -ForegroundColor Red
}

Write-Host ""

# Check Luminar Nexus Routes (through Express)
Write-Host "[3] Luminar Nexus Routes (via Express)" -ForegroundColor Yellow
try {
<<<<<<< HEAD
    $luminarProxy = Invoke-RestMethod -Uri "http://$AuroraHost`:$AuroraPort/api/luminar-nexus/v2/status" -TimeoutSec 3
=======
    $luminarProxy = Invoke-RestMethod -Uri "$baseUrl/api/luminar-nexus/v2/status" -TimeoutSec 3
>>>>>>> fb4d1374
    Write-Host "    Status: OK (Proxying to Luminar V2)" -ForegroundColor Green
    Write-Host "    Services: $($luminarProxy.total_services)" -ForegroundColor Gray
} catch {
    Write-Host "    Status: NOT AVAILABLE" -ForegroundColor Red
    Write-Host "    Note: Luminar V2 needs to be running on port $LuminarPort" -ForegroundColor Yellow
}

Write-Host ""

# Check Memory Fabric
Write-Host "[4] Memory Fabric Integration" -ForegroundColor Yellow
try {
<<<<<<< HEAD
    $memory = Invoke-RestMethod -Uri "http://$AuroraHost`:$AuroraPort/api/memory/status" -TimeoutSec 3
=======
    $memory = Invoke-RestMethod -Uri "$baseUrl/api/memory/status" -TimeoutSec 3
>>>>>>> fb4d1374
    Write-Host "    Status: OK" -ForegroundColor Green
    Write-Host "    Connected: $($memory.connected)" -ForegroundColor Gray
} catch {
    Write-Host "    Status: OFFLINE" -ForegroundColor Red
}

Write-Host ""

# Check Frontend Access
Write-Host "[5] Frontend Pages" -ForegroundColor Yellow
$pages = @("/", "/memory", "/luminar-nexus", "/chat")
foreach ($page in $pages) {
    try {
<<<<<<< HEAD
        $response = Invoke-WebRequest -Uri "http://$AuroraHost`:$AuroraPort$page" -TimeoutSec 2 -UseBasicParsing
=======
        $response = Invoke-WebRequest -Uri "$baseUrl$page" -TimeoutSec 2 -UseBasicParsing
>>>>>>> fb4d1374
        Write-Host "    $page - OK" -ForegroundColor Green
    } catch {
        Write-Host "    $page - ERROR" -ForegroundColor Red
    }
}

Write-Host ""
Write-Host "=" -NoNewline; Write-Host "=".PadRight(68, "=")
Write-Host ""<|MERGE_RESOLUTION|>--- conflicted
+++ resolved
@@ -5,25 +5,14 @@
 Write-Host "=" -NoNewline; Write-Host "=".PadRight(68, "=")
 Write-Host ""
 
-<<<<<<< HEAD
-$AuroraHost = if ($env:AURORA_HOST) { $env:AURORA_HOST } else { "localhost" }
-$AuroraPort = if ($env:AURORA_PORT) { $env:AURORA_PORT } else { "5000" }
-$LuminarHost = if ($env:LUMINAR_HOST) { $env:LUMINAR_HOST } else { $AuroraHost }
-$LuminarPort = if ($env:LUMINAR_PORT) { $env:LUMINAR_PORT } else { "8000" }
-=======
 $auroraHost = if ($env:AURORA_HOST) { $env:AURORA_HOST } else { "127.0.0.1" }
 $baseUrl = if ($env:AURORA_BASE_URL) { $env:AURORA_BASE_URL } else { "http://$auroraHost:5000" }
 $luminarUrl = if ($env:AURORA_LUMINAR_URL) { $env:AURORA_LUMINAR_URL } else { "http://$auroraHost:8000" }
->>>>>>> fb4d1374
 
 # Check Luminar Nexus V2 Backend
 Write-Host "[1] Luminar Nexus V2 (Direct - Port $LuminarPort)" -ForegroundColor Yellow
 try {
-<<<<<<< HEAD
-    $nexusV2 = Invoke-RestMethod -Uri "http://$LuminarHost`:$LuminarPort/api/nexus/status" -TimeoutSec 3
-=======
     $nexusV2 = Invoke-RestMethod -Uri "$luminarUrl/api/nexus/status" -TimeoutSec 3
->>>>>>> fb4d1374
     Write-Host "    Status: OK" -ForegroundColor Green
     Write-Host "    Version: $($nexusV2.version)" -ForegroundColor Gray
     Write-Host "    Services: $($nexusV2.total_services)" -ForegroundColor Gray
@@ -39,11 +28,7 @@
 # Check Express Backend Integration
 Write-Host "[2] Express Backend (Port $AuroraPort)" -ForegroundColor Yellow
 try {
-<<<<<<< HEAD
-    $backend = Invoke-RestMethod -Uri "http://$AuroraHost`:$AuroraPort/api/health" -TimeoutSec 3
-=======
     $backend = Invoke-RestMethod -Uri "$baseUrl/api/health" -TimeoutSec 3
->>>>>>> fb4d1374
     Write-Host "    Status: OK" -ForegroundColor Green
 } catch {
     Write-Host "    Status: OFFLINE" -ForegroundColor Red
@@ -54,11 +39,7 @@
 # Check Luminar Nexus Routes (through Express)
 Write-Host "[3] Luminar Nexus Routes (via Express)" -ForegroundColor Yellow
 try {
-<<<<<<< HEAD
-    $luminarProxy = Invoke-RestMethod -Uri "http://$AuroraHost`:$AuroraPort/api/luminar-nexus/v2/status" -TimeoutSec 3
-=======
     $luminarProxy = Invoke-RestMethod -Uri "$baseUrl/api/luminar-nexus/v2/status" -TimeoutSec 3
->>>>>>> fb4d1374
     Write-Host "    Status: OK (Proxying to Luminar V2)" -ForegroundColor Green
     Write-Host "    Services: $($luminarProxy.total_services)" -ForegroundColor Gray
 } catch {
@@ -71,11 +52,7 @@
 # Check Memory Fabric
 Write-Host "[4] Memory Fabric Integration" -ForegroundColor Yellow
 try {
-<<<<<<< HEAD
-    $memory = Invoke-RestMethod -Uri "http://$AuroraHost`:$AuroraPort/api/memory/status" -TimeoutSec 3
-=======
     $memory = Invoke-RestMethod -Uri "$baseUrl/api/memory/status" -TimeoutSec 3
->>>>>>> fb4d1374
     Write-Host "    Status: OK" -ForegroundColor Green
     Write-Host "    Connected: $($memory.connected)" -ForegroundColor Gray
 } catch {
@@ -89,11 +66,7 @@
 $pages = @("/", "/memory", "/luminar-nexus", "/chat")
 foreach ($page in $pages) {
     try {
-<<<<<<< HEAD
-        $response = Invoke-WebRequest -Uri "http://$AuroraHost`:$AuroraPort$page" -TimeoutSec 2 -UseBasicParsing
-=======
         $response = Invoke-WebRequest -Uri "$baseUrl$page" -TimeoutSec 2 -UseBasicParsing
->>>>>>> fb4d1374
         Write-Host "    $page - OK" -ForegroundColor Green
     } catch {
         Write-Host "    $page - ERROR" -ForegroundColor Red
