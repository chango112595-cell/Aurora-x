#!/bin/bash
#
# Aurora Load Balancing Configuration
# Nginx configuration for Aurora-X services
#

AURORA_NGINX_UPSTREAM_HOST="${AURORA_NGINX_UPSTREAM_HOST:-127.0.0.1}"
AURORA_NGINX_SERVER_NAME="${AURORA_NGINX_SERVER_NAME:-aurora.local}"

cat > /tmp/aurora-nginx.conf << EOF
# Aurora-X Load Balancer Configuration
# Generated by Aurora (Autonomous Agent)

upstream aurora_backend {
    # Load balancing method: least_conn (least connections)
    least_conn;
    
    # Backend servers
<<<<<<< HEAD
    server 127.0.0.1:5001 max_fails=3 fail_timeout=30s;
    server 127.0.0.1:5002 max_fails=3 fail_timeout=30s backup;
=======
    server ${AURORA_NGINX_UPSTREAM_HOST}:5001 max_fails=3 fail_timeout=30s;
    server ${AURORA_NGINX_UPSTREAM_HOST}:5002 max_fails=3 fail_timeout=30s backup;
>>>>>>> 82d876ad
    
    # Keep-alive connections
    keepalive 32;
}

upstream aurora_frontend {
    # Round-robin for static content
<<<<<<< HEAD
    server 127.0.0.1:5173 max_fails=3 fail_timeout=30s;
=======
    server ${AURORA_NGINX_UPSTREAM_HOST}:5173 max_fails=3 fail_timeout=30s;
>>>>>>> 82d876ad
}

upstream aurora_chat {
    # IP hash for sticky sessions (chat requires session persistence)
    ip_hash;
<<<<<<< HEAD
    server 127.0.0.1:8080 max_fails=3 fail_timeout=30s;
=======
    server ${AURORA_NGINX_UPSTREAM_HOST}:8080 max_fails=3 fail_timeout=30s;
>>>>>>> 82d876ad
}

# Main server block
server {
    listen 80;
<<<<<<< HEAD
    server_name aurora.local 127.0.0.1;
=======
    server_name ${AURORA_NGINX_SERVER_NAME};
>>>>>>> 82d876ad
    
    # Logging
    access_log /var/log/nginx/aurora_access.log;
    error_log /var/log/nginx/aurora_error.log;
    
    # Security headers
    add_header X-Frame-Options "SAMEORIGIN" always;
    add_header X-Content-Type-Options "nosniff" always;
    add_header X-XSS-Protection "1; mode=block" always;
    
    # Gzip compression
    gzip on;
    gzip_vary on;
    gzip_min_length 1024;
    gzip_types text/plain text/css text/xml text/javascript 
               application/x-javascript application/xml+rss 
               application/json application/javascript;
    
    # API endpoints (backend)
    location /api/ {
        proxy_pass http://aurora_backend;
        proxy_http_version 1.1;
        
        # Headers
        proxy_set_header Host $host;
        proxy_set_header X-Real-IP $remote_addr;
        proxy_set_header X-Forwarded-For $proxy_add_x_forwarded_for;
        proxy_set_header X-Forwarded-Proto $scheme;
        
        # Keep-alive
        proxy_set_header Connection "";
        
        # Timeouts
        proxy_connect_timeout 60s;
        proxy_send_timeout 60s;
        proxy_read_timeout 60s;
        
        # Buffering
        proxy_buffering on;
        proxy_buffer_size 4k;
        proxy_buffers 8 4k;
        
        # Health check
        proxy_next_upstream error timeout http_500 http_502 http_503;
    }
    
    # Chat endpoint (sticky sessions)
    location /chat/ {
        proxy_pass http://aurora_chat;
        proxy_http_version 1.1;
        
        # WebSocket support
        proxy_set_header Upgrade $http_upgrade;
        proxy_set_header Connection "upgrade";
        
        # Headers
        proxy_set_header Host $host;
        proxy_set_header X-Real-IP $remote_addr;
        proxy_set_header X-Forwarded-For $proxy_add_x_forwarded_for;
        
        # Timeouts (longer for WebSocket)
        proxy_connect_timeout 60s;
        proxy_send_timeout 300s;
        proxy_read_timeout 300s;
    }
    
    # Static files (frontend)
    location / {
        proxy_pass http://aurora_frontend;
        proxy_http_version 1.1;
        
        # Headers
        proxy_set_header Host $host;
        proxy_set_header X-Real-IP $remote_addr;
        proxy_set_header X-Forwarded-For $proxy_add_x_forwarded_for;
        
        # Caching for static assets
        location ~* \.(jpg|jpeg|png|gif|ico|css|js|svg|woff|woff2|ttf|eot)$ {
            proxy_pass http://aurora_frontend;
            expires 1y;
            add_header Cache-Control "public, immutable";
        }
    }
    
    # Health check endpoint
    location /health {
        access_log off;
        proxy_pass http://aurora_backend/api/health/;
        proxy_http_version 1.1;
        proxy_set_header Connection "";
    }
    
    # Monitoring dashboard
    location /monitoring {
        proxy_pass http://aurora_backend/monitoring.html;
        proxy_http_version 1.1;
    }
}

# HTTPS server (optional - requires SSL certificates)
# server {
#     listen 443 ssl http2;
#     server_name aurora.local;
#     
#     ssl_certificate /etc/ssl/certs/aurora.crt;
#     ssl_certificate_key /etc/ssl/private/aurora.key;
#     ssl_protocols TLSv1.2 TLSv1.3;
#     ssl_ciphers HIGH:!aNULL:!MD5;
#     
#     # Include all location blocks from above
# }

EOF

echo "✅ Nginx configuration generated at /tmp/aurora-nginx.conf"
echo ""
echo "To enable:"
echo "  sudo cp /tmp/aurora-nginx.conf /etc/nginx/sites-available/aurora"
echo "  sudo ln -s /etc/nginx/sites-available/aurora /etc/nginx/sites-enabled/"
echo "  sudo nginx -t"
echo "  sudo systemctl reload nginx"<|MERGE_RESOLUTION|>--- conflicted
+++ resolved
@@ -16,13 +16,8 @@
     least_conn;
     
     # Backend servers
-<<<<<<< HEAD
-    server 127.0.0.1:5001 max_fails=3 fail_timeout=30s;
-    server 127.0.0.1:5002 max_fails=3 fail_timeout=30s backup;
-=======
     server ${AURORA_NGINX_UPSTREAM_HOST}:5001 max_fails=3 fail_timeout=30s;
     server ${AURORA_NGINX_UPSTREAM_HOST}:5002 max_fails=3 fail_timeout=30s backup;
->>>>>>> 82d876ad
     
     # Keep-alive connections
     keepalive 32;
@@ -30,31 +25,19 @@
 
 upstream aurora_frontend {
     # Round-robin for static content
-<<<<<<< HEAD
-    server 127.0.0.1:5173 max_fails=3 fail_timeout=30s;
-=======
     server ${AURORA_NGINX_UPSTREAM_HOST}:5173 max_fails=3 fail_timeout=30s;
->>>>>>> 82d876ad
 }
 
 upstream aurora_chat {
     # IP hash for sticky sessions (chat requires session persistence)
     ip_hash;
-<<<<<<< HEAD
-    server 127.0.0.1:8080 max_fails=3 fail_timeout=30s;
-=======
     server ${AURORA_NGINX_UPSTREAM_HOST}:8080 max_fails=3 fail_timeout=30s;
->>>>>>> 82d876ad
 }
 
 # Main server block
 server {
     listen 80;
-<<<<<<< HEAD
-    server_name aurora.local 127.0.0.1;
-=======
     server_name ${AURORA_NGINX_SERVER_NAME};
->>>>>>> 82d876ad
     
     # Logging
     access_log /var/log/nginx/aurora_access.log;
