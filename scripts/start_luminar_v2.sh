--- conflicted
+++ resolved
@@ -12,55 +12,20 @@
 echo "   Port: ${LUMINAR_PORT}"
 echo ""
 
-<<<<<<< HEAD
-if [ "${LUMINAR_MODE}" = "auto" ]; then
-    if [ "${LUMINAR_PORT}" = "5005" ]; then
-        LUMINAR_MODE="api"
-    else
-        LUMINAR_MODE="serve"
-    fi
-fi
-
-if [ "${LUMINAR_MODE}" = "serve" ] && [ "${LUMINAR_PORT}" != "8000" ]; then
-    echo "⚠️  Note: luminar_nexus_v2.py serve binds to port 8000 regardless of LUMINAR_PORT."
-    echo "   Switching health checks to port 8000. Set LUMINAR_MODE=api for port 5005."
-    echo ""
-    LUMINAR_PORT="8000"
-fi
-
-if [ "${LUMINAR_MODE}" = "serve" ]; then
-    # Start V2 API server (serve binds to 8000)
-    python3 tools/luminar_nexus_v2.py serve &
-elif [ "${LUMINAR_MODE}" = "api" ]; then
-    # Start V2 API server (api binds to 5005)
-    python3 tools/luminar_nexus_v2.py api &
-else
-    echo "❌ Unknown LUMINAR_MODE=${LUMINAR_MODE}. Use 'auto', 'serve', or 'api'."
-    exit 1
-fi
-=======
 AURORA_HOST="${AURORA_HOST:-127.0.0.1}"
 BASE_URL="http://${AURORA_HOST}:5005"
 
 # Start V2 API server
 python3 tools/luminar_nexus_v2.py serve &
->>>>>>> fb4d1374
 
 # Wait for startup
 sleep 3
 
 # Check if running
-<<<<<<< HEAD
-if curl -s "http://${LUMINAR_HOST}:${LUMINAR_PORT}/api/nexus/status" > /dev/null; then
-    echo "✅ Luminar Nexus V2 is running!"
-    echo "   API: http://${LUMINAR_HOST}:${LUMINAR_PORT}"
-    echo "   Status: http://${LUMINAR_HOST}:${LUMINAR_PORT}/api/nexus/status"
-=======
 if curl -s "${BASE_URL}/api/nexus/status" > /dev/null; then
     echo "✅ Luminar Nexus V2 is running!"
     echo "   API: ${BASE_URL}"
     echo "   Status: ${BASE_URL}/api/nexus/status"
->>>>>>> fb4d1374
     echo "   Features: AI healing, Quantum mesh, Port management"
 else
     echo "❌ V2 failed to start - check logs"
