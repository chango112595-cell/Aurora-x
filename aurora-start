--- conflicted
+++ resolved
@@ -9,13 +9,9 @@
 echo "  ✓ Frontend (React + Vite)"
 echo "  ✓ Chat System"
 echo ""
-<<<<<<< HEAD
-echo "Running on: http://127.0.0.1:5000"
-=======
 HOST="${AURORA_HOST:-localhost}"
 PORT="${AURORA_PORT:-5000}"
 echo "Running on: http://${HOST}:${PORT}"
->>>>>>> cca48095
 echo ""
 
 npm run dev