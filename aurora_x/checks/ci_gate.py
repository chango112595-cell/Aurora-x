#!/usr/bin/env python3
"""Aurora-X CI Quality Gates Module

Provides comprehensive quality checks for CI/CD pipelines including:
- Configuration validation
- Determinism checks
- Drift detection
- Seeds validation
- Snapshot functionality

Exit codes:
- 0: All checks passed
- 1: Configuration issues
- 2: Seed validation failed
- 3: Drift exceeded limits
- 4: Critical files missing
"""

import hashlib
import json
import shutil
import sys
from datetime import datetime
from pathlib import Path


class AuroraQualityGates:
    """Quality gate checks for Aurora-X CI/CD pipeline"""

    def __init__(self, verbose: bool = True):
        self.verbose = verbose
        self.project_root = Path.cwd()
        self.aurora_dir = self.project_root / ".aurora"
        self.runs_dir = self.project_root / "runs"
        self.progress_file = self.project_root / "progress.json"

        self.errors = []
        self.warnings = []

    def log(self, message: str, level: str = "INFO"):
        """Log messages with level"""
        if self.verbose:
            timestamp = datetime.now().strftime("%Y-%m-%d %H:%M:%S")
            prefix = {
                "INFO": "ℹ️ ",
                "SUCCESS": "✅",
                "WARNING": "⚠️ ",
                "ERROR": "❌",
                "CHECK": "🔍"
            }.get(level, "  ")
            print(f"[{timestamp}] {prefix} {message}")

    def check_configuration(self) -> bool:
        """Check if critical configuration files exist"""
        self.log("Checking configuration files...", "CHECK")

        success = True
        required_files = {
            "progress.json": self.progress_file,
            ".aurora/prod_config.json": self.aurora_dir / "prod_config.json",
            ".aurora/seeds.json": self.aurora_dir / "seeds.json"
        }

        # Check for config.yml (optional but recommended)
        config_yml = self.aurora_dir / "config.yml"

        for name, path in required_files.items():
            if path.exists():
                self.log(f"  ✓ {name} exists", "SUCCESS")

                # Validate JSON files
                if path.suffix == ".json":
                    try:
                        with open(path) as f:
                            json.load(f)
                        self.log(f"  ✓ {name} is valid JSON", "SUCCESS")
                    except json.JSONDecodeError as e:
                        self.log(f"  ✗ {name} has invalid JSON: {e}", "ERROR")
                        self.errors.append(f"Invalid JSON in {name}")
                        success = False
            else:
                self.log(f"  ✗ {name} missing", "ERROR")
                self.errors.append(f"Missing required file: {name}")
                success = False

        # Check for optional config.yml
        if config_yml.exists():
            self.log("  ✓ .aurora/config.yml exists", "SUCCESS")
        else:
            self.log("  ⚠️  .aurora/config.yml missing (optional but recommended)", "WARNING")
            self.warnings.append(".aurora/config.yml is missing")

            # Create a basic config.yml if it doesn't exist
            self._create_default_config_yml(config_yml)

        return success

    def _create_default_config_yml(self, config_path: Path):
        """Create a default config.yml file"""
        default_config = """# Aurora-X Configuration
version: 1.0
project: aurora-x

# Core settings
core:
  seed: 42
  max_iterations: 1000
  timeout: 300

# Learning configuration
learning:
  epsilon: 0.15
  decay: 0.98
  cooldown_iters: 5
  max_drift_per_iter: 0.1

# Quality gates
quality_gates:
  max_corpus_drift: 0.15
  min_seed_coverage: 0.8
  max_regression_rate: 0.05

# CI/CD settings
ci:
  strict_mode: true
  fail_on_warnings: false
  backup_on_success: true
"""
        try:
            config_path.parent.mkdir(parents=True, exist_ok=True)
            with open(config_path, 'w') as f:
                f.write(default_config)
            self.log("  ✓ Created default .aurora/config.yml", "SUCCESS")
        except Exception as e:
            self.log(f"  ✗ Failed to create default config: {e}", "ERROR")

    def check_determinism(self) -> bool:
        """Check seed files for determinism"""
        self.log("Checking determinism (seed files)...", "CHECK")

        seeds_dir = self.aurora_dir / "seeds"
        seeds_json = self.aurora_dir / "seeds.json"

        # Check if seeds.json exists and is valid
        if not seeds_json.exists():
            self.log("  ✗ seeds.json missing", "ERROR")
            self.errors.append("seeds.json is missing")
            return False

        try:
            with open(seeds_json) as f:
                seeds_data = json.load(f)

            if not seeds_data:
                self.log("  ⚠️  seeds.json is empty", "WARNING")
                self.warnings.append("seeds.json is empty")
            else:
                self.log(f"  ✓ Found {len(seeds_data)} seed entries", "SUCCESS")

            # Check individual seed files if seeds directory exists
            if seeds_dir.exists() and seeds_dir.is_dir():
                seed_files = list(seeds_dir.glob("*.json"))
                self.log(f"  ✓ Found {len(seed_files)} seed files in .aurora/seeds/", "SUCCESS")

                # Validate each seed file
                for seed_file in seed_files:
                    try:
                        with open(seed_file) as f:
                            seed_content = json.load(f)
                        # Check for required fields
                        if not isinstance(seed_content, dict):
                            self.log(f"  ⚠️  {seed_file.name} has unexpected format", "WARNING")
                            self.warnings.append(f"Seed file {seed_file.name} has unexpected format")
                    except Exception as e:
                        self.log(f"  ✗ Error reading {seed_file.name}: {e}", "ERROR")
                        self.errors.append(f"Invalid seed file: {seed_file.name}")
                        return False
            else:
                self.log("  ℹ️  .aurora/seeds/ directory not found (using seeds.json only)", "INFO")

            return True

        except json.JSONDecodeError as e:
            self.log(f"  ✗ seeds.json has invalid JSON: {e}", "ERROR")
            self.errors.append("Invalid JSON in seeds.json")
            return False
        except Exception as e:
            self.log(f"  ✗ Error checking seeds: {e}", "ERROR")
            self.errors.append(f"Seed check failed: {e}")
            return False

    def check_drift_detection(self) -> bool:
        """Check if corpus drift is within acceptable limits"""
        self.log("Checking drift detection...", "CHECK")

        # Load production config for drift limits
        prod_config_path = self.aurora_dir / "prod_config.json"

        try:
            with open(prod_config_path) as f:
                prod_config = json.load(f)

            max_drift = prod_config.get("adaptive", {}).get("max_drift_per_iter", 0.1)
            drift_cap = prod_config.get("seeds", {}).get("drift_cap", 0.15)

            self.log(f"  ℹ️  Max drift per iteration: {max_drift}", "INFO")
            self.log(f"  ℹ️  Overall drift cap: {drift_cap}", "INFO")

            # Check for corpus history files
            corpus_dir = self.project_root / "aurora_x" / "corpus"
            if corpus_dir.exists():
                corpus_files = list(corpus_dir.glob("*.json")) + list(corpus_dir.glob("*.jsonl"))
                if corpus_files:
                    self.log(f"  ✓ Found {len(corpus_files)} corpus files", "SUCCESS")

                    # Analyze recent drift (simplified check)
                    drift_ok = self._analyze_corpus_drift(corpus_files, max_drift, drift_cap)
                    if drift_ok:
                        self.log("  ✓ Corpus drift within acceptable limits", "SUCCESS")
                    else:
                        self.log("  ✗ Corpus drift exceeded limits", "ERROR")
                        self.errors.append("Corpus drift exceeded acceptable limits")
                        return False
                else:
                    self.log("  ℹ️  No corpus files found (fresh system)", "INFO")
            else:
                self.log("  ℹ️  Corpus directory not found (fresh system)", "INFO")

            return True

        except Exception as e:
            self.log(f"  ⚠️  Could not check drift: {e}", "WARNING")
            self.warnings.append(f"Drift check incomplete: {e}")
            return True  # Don't fail on drift check if we can't measure it

    def _analyze_corpus_drift(self, corpus_files: list[Path], max_drift: float, drift_cap: float) -> bool:
        """Analyze corpus files for drift (simplified implementation)"""
        # This is a simplified check - in production you'd analyze actual drift metrics
        # For now, we'll just check if files exist and are recent

        try:
            latest_file = max(corpus_files, key=lambda p: p.stat().st_mtime)
            age_hours = (datetime.now().timestamp() - latest_file.stat().st_mtime) / 3600

            if age_hours < 24:
                self.log(f"  ℹ️  Latest corpus update: {age_hours:.1f} hours ago", "INFO")
                return True
            else:
                self.log(f"  ⚠️  Latest corpus update: {age_hours:.1f} hours ago (consider refresh)", "WARNING")
                return True

        except Exception:
            return True  # Don't fail if we can't analyze

    def validate_seeds(self) -> bool:
        """Verify seed store integrity"""
        self.log("Validating seed store integrity...", "CHECK")

        seeds_json = self.aurora_dir / "seeds.json"
        prod_config = self.aurora_dir / "prod_config.json"

        try:
            # Load seeds
            with open(seeds_json) as f:
                seeds = json.load(f)

            # Load config
            with open(prod_config) as f:
                config = json.load(f)

            # Check seed values are within valid range
            invalid_seeds = []
            for key, value in seeds.items():
                if not isinstance(value, (int, float)):
                    invalid_seeds.append(f"{key}: not a number")
                elif not -1.0 <= value <= 1.0:
                    invalid_seeds.append(f"{key}: {value} out of range [-1, 1]")

            if invalid_seeds:
                self.log(f"  ✗ Invalid seeds found: {', '.join(invalid_seeds)}", "ERROR")
                self.errors.append(f"Invalid seeds: {invalid_seeds}")
                return False
            else:
                self.log(f"  ✓ All {len(seeds)} seeds are valid", "SUCCESS")

            # Check seed consistency with config
            seed_config = config.get("seeds", {})
            if "alpha" in seed_config:
                self.log(f"  ✓ Seed alpha configured: {seed_config['alpha']}", "SUCCESS")

            # Calculate and verify checksum
            seeds_str = json.dumps(seeds, sort_keys=True)
<<<<<<< HEAD
            checksum = hashlib.sha256(seeds_str.encode()).hexdigest()[:8]
=======
            checksum = hashlib.md5(seeds_str.encode(), usedforsecurity=False).hexdigest()[:8]
>>>>>>> 96223d5f
            self.log(f"  ✓ Seed store checksum: {checksum}", "SUCCESS")

            return True

        except Exception as e:
            self.log(f"  ✗ Seed validation failed: {e}", "ERROR")
            self.errors.append(f"Seed validation failed: {e}")
            return False

    def run_all_checks(self) -> int:
        """Run all quality gate checks and return exit code"""
        self.log("=" * 60)
        self.log("Aurora-X CI Quality Gates", "INFO")
        self.log("=" * 60)

        checks = [
            ("Configuration", self.check_configuration),
            ("Determinism", self.check_determinism),
            ("Drift Detection", self.check_drift_detection),
            ("Seed Validation", self.validate_seeds)
        ]

        all_passed = True
        for name, check_func in checks:
            self.log(f"\n[{name}]", "INFO")
            if not check_func():
                all_passed = False

        # Summary
        self.log("\n" + "=" * 60)
        self.log("SUMMARY", "INFO")
        self.log("=" * 60)

        if self.errors:
            self.log(f"Errors ({len(self.errors)}):", "ERROR")
            for error in self.errors:
                self.log(f"  • {error}", "ERROR")

        if self.warnings:
            self.log(f"Warnings ({len(self.warnings)}):", "WARNING")
            for warning in self.warnings:
                self.log(f"  • {warning}", "WARNING")

        if all_passed:
            self.log("\n✅ All quality gates PASSED", "SUCCESS")
            return 0
        else:
            self.log("\n❌ Quality gates FAILED", "ERROR")
            # Determine exit code based on failure type
            if any("Missing required file" in e for e in self.errors):
                return 4  # Critical files missing
            elif any("drift exceeded" in e.lower() for e in self.errors):
                return 3  # Drift exceeded
            elif any("seed" in e.lower() for e in self.errors):
                return 2  # Seed validation failed
            else:
                return 1  # Configuration issues


def create_snapshot(backup_dir: str | None = None, verbose: bool = True) -> str:
    """Create a timestamped backup of critical Aurora-X files

    Args:
        backup_dir: Optional custom backup directory. If None, uses 'backups/'
        verbose: Whether to print progress messages

    Returns:
        Path to the created backup directory
    """
    timestamp = datetime.now().strftime("%Y%m%d_%H%M%S")

    if backup_dir:
        backup_base = Path(backup_dir)
    else:
        backup_base = Path.cwd() / "backups"

    backup_path = backup_base / f"aurora_backup_{timestamp}"
    backup_path.mkdir(parents=True, exist_ok=True)

    if verbose:
        print(f"📦 Creating snapshot at: {backup_path}")

    # Files and directories to backup
    items_to_backup = [
        (".aurora", backup_path / ".aurora"),
        ("runs", backup_path / "runs"),
        ("progress.json", backup_path / "progress.json"),
        ("MASTER_TASK_LIST.md", backup_path / "MASTER_TASK_LIST.md"),
        ("Makefile", backup_path / "Makefile")
    ]

    backed_up = []
    skipped = []

    for source_name, dest_path in items_to_backup:
        source = Path.cwd() / source_name

        if source.exists():
            try:
                if source.is_dir():
                    shutil.copytree(source, dest_path, dirs_exist_ok=True)
                else:
                    shutil.copy2(source, dest_path)
                backed_up.append(source_name)
                if verbose:
                    print(f"  ✓ Backed up: {source_name}")
            except Exception as e:
                if verbose:
                    print(f"  ⚠️  Failed to backup {source_name}: {e}")
                skipped.append(source_name)
        else:
            skipped.append(source_name)
            if verbose:
                print(f"  ⚠️  Skipped (not found): {source_name}")

    # Create snapshot metadata
    metadata = {
        "timestamp": timestamp,
        "timestamp_iso": datetime.now().isoformat(),
        "backed_up": backed_up,
        "skipped": skipped,
        "total_items": len(items_to_backup),
        "success_count": len(backed_up)
    }

    metadata_path = backup_path / "snapshot_metadata.json"
    with open(metadata_path, 'w') as f:
        json.dump(metadata, f, indent=2)

    if verbose:
        print("\n📊 Snapshot Summary:")
        print(f"  • Backed up: {len(backed_up)} items")
        print(f"  • Skipped: {len(skipped)} items")
        print(f"  • Location: {backup_path}")
        print(f"  • Metadata: {metadata_path}")

    return str(backup_path)


def main():
    """Main entry point for CI gate checks"""
    import argparse

    parser = argparse.ArgumentParser(
        description="Aurora-X CI Quality Gates",
        formatter_class=argparse.RawDescriptionHelpFormatter,
        epilog="""
Exit codes:
  0 - All checks passed
  1 - Configuration issues
  2 - Seed validation failed
  3 - Drift exceeded limits
  4 - Critical files missing

Examples:
  python -m aurora_x.checks.ci_gate
  python -m aurora_x.checks.ci_gate --snapshot
  python -m aurora_x.checks.ci_gate --snapshot-only
  python -m aurora_x.checks.ci_gate --quiet
        """
    )

    parser.add_argument(
        "--snapshot",
        action="store_true",
        help="Create a backup snapshot after successful checks"
    )

    parser.add_argument(
        "--snapshot-only",
        action="store_true",
        help="Only create a snapshot without running checks"
    )

    parser.add_argument(
        "--backup-dir",
        type=str,
        default=None,
        help="Custom backup directory (default: ./backups/)"
    )

    parser.add_argument(
        "--quiet",
        action="store_true",
        help="Suppress verbose output"
    )

    args = parser.parse_args()
    verbose = not args.quiet

    # If snapshot-only mode
    if args.snapshot_only:
        if verbose:
            print("🔄 Creating snapshot (skipping quality checks)...")
        backup_path = create_snapshot(args.backup_dir, verbose)
        if verbose:
            print(f"✅ Snapshot created: {backup_path}")
        sys.exit(0)

    # Run quality checks
    gates = AuroraQualityGates(verbose=verbose)
    exit_code = gates.run_all_checks()

    # Create snapshot if requested and checks passed
    if args.snapshot and exit_code == 0:
        if verbose:
            print("\n🔄 Creating backup snapshot...")
        backup_path = create_snapshot(args.backup_dir, verbose)
        if verbose:
            print(f"✅ Snapshot created: {backup_path}")
    elif args.snapshot and exit_code != 0:
        if verbose:
            print("\n⚠️  Skipping snapshot due to failed checks")

    sys.exit(exit_code)


if __name__ == "__main__":
    main()<|MERGE_RESOLUTION|>--- conflicted
+++ resolved
@@ -290,11 +290,8 @@
 
             # Calculate and verify checksum
             seeds_str = json.dumps(seeds, sort_keys=True)
-<<<<<<< HEAD
             checksum = hashlib.sha256(seeds_str.encode()).hexdigest()[:8]
-=======
             checksum = hashlib.md5(seeds_str.encode(), usedforsecurity=False).hexdigest()[:8]
->>>>>>> 96223d5f
             self.log(f"  ✓ Seed store checksum: {checksum}", "SUCCESS")
 
             return True
