"""aurora_x/utils/units.py - Streamlined unit parsing and SI normalization"""

from __future__ import annotations

import re

<<<<<<< HEAD

=======
>>>>>>> 77c19479
_LEN = {
    "m": 1.0,
    "km": 1e3,
    "cm": 1e-2,
    "mm": 1e-3,
    "au": 1.495978707e11,
    "miles": 1609.344,
    "mile": 1609.344,
}
<<<<<<< HEAD
_MASS = {
    "kg": 1.0,
    "g": 1e-3,
    "tons": 1e3,
    "ton": 1e3,
}
_TIME = {
    "s": 1.0,
    "ms": 1e-3,
    "hours": 3600,
    "days": 86400,
    "years": 31557600,  # 1 year = 365.25 days (Julian year, accounts for leap years)
}

=======
_MASS = {"kg": 1.0, "g": 1e-3, "tons": 1e3, "ton": 1e3}
_TIME = {"s": 1.0, "ms": 1e-3, "hours": 3600, "days": 86400, "years": 31536000}
>>>>>>> 77c19479


def normalize_value(value: float, unit: str) -> tuple[float, str]:
    """Convert a numeric value with a given unit to SI and return
    (value_si, si_unit).

    Recognizes length, mass and time units. If unit is empty, make a
    reasonable default based on the magnitude (large numbers -> meters) or
    caller expectation.
    """
    u = (unit or "").strip().lower()
    if u in _LEN:
        return value * _LEN[u], "m"
    if u in _MASS:
        return value * _MASS[u], "kg"
    if u in _TIME:
        return value * _TIME[u], "s"

    # Default fallbacks
    if u == "" and value > 1e6:
        # Large numeric without unit: assume meters
        return value, "m"
    if u == "":
        # Default to mass if no other hint
        return value, "kg"

    raise ValueError(f"unsupported unit: {unit}")


def normalize_payload(payload: dict) -> dict:
    """Normalize values in a payload dictionary to SI units.

    Handles entries of the form:
      key: {"value": 7000, "unit": "km"}
    or
      key_unit: value

    Returns a new dict with keys suffixed by the SI unit.
    Example: "a_m", "mass_kg".
    """
    out: dict[str, object] = {}

    for k, v in payload.items():
        # Case: dict with explicit value/unit
        if isinstance(v, dict) and "value" in v:
            val = float(v["value"])
            unit = v.get("unit", "")
            val_si, unit_si = normalize_value(val, str(unit))
            out[f"{k}_{unit_si}"] = val_si
            continue

        # Case: key already contains a unit suffix (e.g. "a_km")
        if isinstance(k, str) and "_" in k:
            base, unit = k.rsplit("_", 1)
            try:
                val = float(v)
                val_si, unit_si = normalize_value(val, unit)
                out[f"{base}_{unit_si}"] = val_si
                continue
            except Exception:
                # fall through to copy raw value
                pass

        # Fallback: copy as-is
        out[k] = v

    return out


# Regex to extract inline quantities like: a=7000 km M=5.97e24 kg
_Q = re.compile(
    r"""
    (?P<key>[aAmM])       # a (semi-major axis) or m/M (mass)
    \s*=\s*
    (?P<val>[-+]?\d+(?:\.\d+)?(?:[eE][+-]?\d+)?)
    \s*
    (?P<unit>[A-Za-z]+)?  # optional unit (km, m, kg, etc.)
""",
    re.VERBOSE,
)


def extract_quantities(text: str) -> dict[str, float]:
    """Parse inline quantities and return SI-normalized dict.

    Example: 'a=7000 km M=5.972e24 kg' -> {'a_m': 7e6, 'M_kg': 5.972e24}
    If a unit is omitted, defaults are: a -> meters, M -> kilograms.
    """
    res: dict[str, float] = {}

    for m in _Q.finditer(text or ""):
        key = (m.group("key") or "").lower()
        val = float(m.group("val"))
        unit = (m.group("unit") or "").lower()

        # Provide sensible defaults when unit omitted
        if not unit:
            unit = "m" if key == "a" else "kg" if key == "m" else ""

        if key == "a":
            val_si, u = normalize_value(val, unit)
            res[f"a_{u}"] = val_si
        elif key == "m":
            val_si, u = normalize_value(val, unit)
            # Keep mass key as uppercase 'M' in the result (historical)
            res[f"M_{u}"] = val_si

    return res<|MERGE_RESOLUTION|>--- conflicted
+++ resolved
@@ -4,10 +4,6 @@
 
 import re
 
-<<<<<<< HEAD
-
-=======
->>>>>>> 77c19479
 _LEN = {
     "m": 1.0,
     "km": 1e3,
@@ -17,25 +13,8 @@
     "miles": 1609.344,
     "mile": 1609.344,
 }
-<<<<<<< HEAD
-_MASS = {
-    "kg": 1.0,
-    "g": 1e-3,
-    "tons": 1e3,
-    "ton": 1e3,
-}
-_TIME = {
-    "s": 1.0,
-    "ms": 1e-3,
-    "hours": 3600,
-    "days": 86400,
-    "years": 31557600,  # 1 year = 365.25 days (Julian year, accounts for leap years)
-}
-
-=======
 _MASS = {"kg": 1.0, "g": 1e-3, "tons": 1e3, "ton": 1e3}
 _TIME = {"s": 1.0, "ms": 1e-3, "hours": 3600, "days": 86400, "years": 31536000}
->>>>>>> 77c19479
 
 
 def normalize_value(value: float, unit: str) -> tuple[float, str]:
