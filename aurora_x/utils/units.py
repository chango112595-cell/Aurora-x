--- conflicted
+++ resolved
@@ -1,8 +1,4 @@
-<<<<<<< HEAD
-# aurora_x/utils/units.py - Streamlined unit parsing and SI normalization
-=======
 """aurora_x/utils/units.py - Streamlined unit parsing and SI normalization"""
->>>>>>> 0426129b
 
 from __future__ import annotations
 
@@ -12,10 +8,7 @@
 _MASS = {"kg": 1.0, "g": 1e-3, "tons": 1e3, "ton": 1e3}
 _TIME = {"s": 1.0, "ms": 1e-3, "hours": 3600, "days": 86400, "years": 31536000}
 
-<<<<<<< HEAD
 
-=======
->>>>>>> 0426129b
 def normalize_value(value: float, unit: str) -> tuple[float, str]:
     """Convert a numeric value with a given unit to SI and return (value_si, si_unit).
 
@@ -40,10 +33,7 @@
 
     raise ValueError(f"unsupported unit: {unit}")
 
-<<<<<<< HEAD
 
-=======
->>>>>>> 0426129b
 def normalize_payload(payload: dict) -> dict:
     """Normalize values in a payload dictionary to SI units.
 
