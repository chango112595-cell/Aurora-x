--- conflicted
+++ resolved
@@ -174,11 +174,8 @@
             Hashed seed key
         """
         combined = f"{func_signature}:{context}"
-<<<<<<< HEAD
         return hashlib.sha256(combined.encode()).hexdigest()[:16]
-=======
         return hashlib.md5(combined.encode(), usedforsecurity=False).hexdigest()[:16]
->>>>>>> 96223d5f
 
     def get_top_biases(self, n: int | None = None) -> list[tuple[str, float]]:
         """
