HTML = """<!doctype html><html><head>
<meta charset="utf-8"/><meta name="viewport" content="width=device-width,initial-scale=1"/>
<title>{title}</title>
<style>
  :root{--bg1:#0a0f1f;--bg2:#030611;--neon1:#66e6ff;--neon2:#7d5bff;--text:#e6f0ff}
  html,body{height:100%;margin:0}body{font-family:system-ui,Segoe UI,Inter,Roboto;
  color:var(--text);background:radial-gradient(1100px 520px at 18% 12%,rgba(125,91,255,.25),transparent),
  radial-gradient(920px 480px at 82% 88%,rgba(102,230,255,.20),transparent),
  linear-gradient(180deg,var(--bg1),var(--bg2));display:flex;align-items:center;justify-content:center}
  .card{width:min(760px,92vw);padding:28px;border-radius:18px;background:rgba(255,255,255,.03);
  backdrop-filter:blur(8px);border:1px solid rgba(126,127,255,.18);box-shadow:0 0 24px rgba(102,230,255,.18),inset 0 0 24px rgba(125,91,255,.10)}
  h1{margin:0 0 10px;font-size:28px}p{margin:0 0 16px;opacity:.86}
  .timer{font-variant-numeric:tabular-nums;letter-spacing:.5px;font-size:56px;margin:12px 0;text-shadow:0 0 18px rgba(102,230,255,.55),0 0 28px rgba(125,91,255,.3)}
  .row{display:flex;gap:10px;margin:12px 0}
  input,button{font:inherit;padding:12px 14px;border-radius:12px;border:1px solid transparent;background:#0f1428;color:var(--text)}
  input{flex:1;outline:none}input:focus{border-color:var(--neon1);box-shadow:0 0 0 2px rgba(102,230,255,.3)}
  button{cursor:pointer;background:linear-gradient(90deg,var(--neon1),var(--neon2));color:#041019;font-weight:600}
  button.ghost{background:transparent;color:var(--text);border:1px solid rgba(126,127,255,.28)}
</style></head><body>
<div class="card">
  <h1>{title}</h1><p>{subtitle}</p>
  <div id="timer" class="timer">00:00</div>
  <div class="row">
    <input id="seconds" type="number" min="0" placeholder="Enter seconds e.g. 90"/>
    <button id="start">Start</button>
    <button id="pause" class="ghost">Pause</button>
    <button id="reset" class="ghost">Reset</button>
  </div>
</div>
<script>
function fmt(ms){ms=Math.max(0,Math.floor(ms));const t=Math.floor(ms/1000);const m=(''+Math.floor(t/60)).padStart(2,'0');const s=(''+(t%60)).padStart(2,'0');return m+':'+s;}
let dur=0,t0=0,left=0,raf=null,run=false;const view=document.getElementById('timer');
function tick(ts){if(!run)return;if(!t0)t0=ts;const el=ts-t0;left=Math.max(0,dur-el);view.textContent=fmt(left);if(left<=0){run=false;cancelAnimationFrame(raf);}else{raf=requestAnimationFrame(tick);}}
document.getElementById('start').onclick=()=>{const secs=Math.max(0,Number(document.getElementById('seconds').value||0));if(!run){if(left<=0)dur=secs*1000;t0=0;run=true;raf=requestAnimationFrame(tick);}};
document.getElementById('pause').onclick=()=>{run=false;};document.getElementById('reset').onclick=()=>{run=false;t0=0;left=0;view.textContent='00:00';};
</script></body></html>"""


<<<<<<< HEAD
# (keep the existing HTML string above)

=======
>>>>>>> 77c19479
def render_app(title: str, subtitle: str) -> str:
    return f"""from flask import Flask, Response

TITLE = {title!r}
SUBTITLE = {subtitle!r}

HTML = r{HTML!r}


def create_app() -> Flask:
    app = Flask(__name__)
    @app.get('/')
    def index() -> Response:
        return Response(
            HTML.format(title=TITLE, subtitle=SUBTITLE),
            mimetype='text/html'
        )
    return app

if __name__ == '__main__':
    import os
    app = create_app()
    port = int(os.getenv('PORT', '8000'))
    print(f'🚀 Starting Flask app on port {{port}}...')
    app.run(host='0.0.0.0', port=port, debug=True)
"""<|MERGE_RESOLUTION|>--- conflicted
+++ resolved
@@ -36,11 +36,6 @@
 </script></body></html>"""
 
 
-<<<<<<< HEAD
-# (keep the existing HTML string above)
-
-=======
->>>>>>> 77c19479
 def render_app(title: str, subtitle: str) -> str:
     return f"""from flask import Flask, Response
 
