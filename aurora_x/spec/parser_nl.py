--- conflicted
+++ resolved
@@ -107,11 +107,8 @@
         snake_name = _snake(text)
         return NLParseResult(
             {
-<<<<<<< HEAD
-=======
                 # Compute snake_case name once
                 snake_name = _snake(text.split('.')[0].strip() if '.' in text else text[:50].strip())
->>>>>>> f3c4dfe4
                 "name": snake_name + "_app",
                 "signature": f"def {snake_name}_app() -> Flask",
                 "description": f"Flask web application: {text}",
