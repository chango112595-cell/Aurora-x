#!/usr/bin/env python3
"""
Start Aurora in Full Autonomous Mode
Aurora will continuously monitor, detect issues, and fix them autonomously
"""

<<<<<<< HEAD
import sys
import signal
import time
from pathlib import Path
from tools.aurora_autonomous_system import AuroraAutonomousSystem
from tools.aurora_autonomous_fixer import AuroraAutonomousFixer
=======
>>>>>>> d7ede35d
from aurora_intelligence_manager import AuroraIntelligenceManager
from tools.aurora_autonomous_fixer import AuroraAutonomousFixer
from tools.aurora_autonomous_system import AuroraAutonomousSystem

# Add workspace to path
sys.path.insert(0, "/workspaces/Aurora-x")


class AuroraAutonomousRunner:
    """Runs Aurora in full autonomous mode"""

    def __init__(self):
        print("🌌 Starting Aurora in AUTONOMOUS MODE...")
        print("=" * 80)

        # Initialize Aurora's systems
        self.intelligence = AuroraIntelligenceManager()
        self.autonomous_system = AuroraAutonomousSystem()
        self.autonomous_fixer = AuroraAutonomousFixer()

        self.running = False
        self.iteration = 0

        # Setup signal handlers
        signal.signal(signal.SIGINT, self.shutdown)
        signal.signal(signal.SIGTERM, self.shutdown)

        print("✅ Aurora Autonomous Systems initialized")
        print("=" * 80)

    def shutdown(self, _signum, _frame):
        """Graceful shutdown"""
        print("\n🛑 Shutting down Aurora Autonomous Mode...")
        self.running = False
        sys.exit(0)

    def monitor_and_act(self):
        """Aurora's main autonomous loop"""
        self.iteration += 1
        print(f"\n{'='*80}")
        print(f"🔄 Aurora Iteration #{self.iteration}")
        print(f"{'='*80}\n")

        # Check for pending tasks
        task_file = Path("/workspaces/Aurora-x/.aurora_knowledge/pending_tasks.json")
        if task_file.exists():
            print("📋 Checking for pending tasks...")
            import json

            try:
                with open(task_file, encoding="utf-8") as f:
                    tasks = json.load(f)

                if tasks:
                    print(f"📝 Found {len(tasks)} pending tasks")
                    for task in tasks:
                        print(f"   ⚡ Task: {task.get('description', 'Unknown')}")
                        # Execute task autonomously
                        result = self.autonomous_system.autonomous_execute(task.get("description", ""))
                        if result:
                            print("   ✅ Task completed")
                        else:
                            print("   ❌ Task failed")

                    # Clear completed tasks
                    with open(task_file, "w", encoding="utf-8") as f:
                        json.dump([], f)
            except Exception as e:
                print(f"⚠️  Error reading tasks: {e}")

        # Check system health
        print("🔍 Checking system health...")
        health_issues = self.check_health()

        if health_issues:
            print(f"⚠️  Found {len(health_issues)} issues:")
            for issue in health_issues:
                print(f"   • {issue}")

            print("\n🔧 Aurora is autonomously fixing issues...")
            # Fix issues autonomously
            for issue in health_issues:
                # pylint: disable=no-member
                if hasattr(self.autonomous_fixer, 'fix_issue'):
                    self.autonomous_fixer.fix_issue(issue)
                elif hasattr(self.autonomous_fixer, 'auto_fix'):
                    self.autonomous_fixer.auto_fix(issue)
        else:
            print("✅ System healthy - no issues detected")

        print(f"\n{'='*80}")
        print("⏸️  Waiting 30 seconds before next check...")
        print(f"{'='*80}\n")

    def check_health(self):
        """Check system health and return issues"""
        issues = []

        # Check if servers are running
        servers = {
            "Backend API": 5001,
            "Frontend": 5173,
            "Self-Learning": 5002,
        }

        import subprocess

        for name, port in servers.items():
            result = subprocess.run(f"lsof -i :{port} -t", shell=True, capture_output=True, text=True, check=False)
            if result.returncode != 0:
                issues.append(f"{name} not running on port {port}")

        # Check for error logs
        log_file = Path("/workspaces/Aurora-x/aurora_ui.log")
        if log_file.exists():
            try:
                with open(log_file, encoding="utf-8") as f:
                    logs = f.readlines()
                    errors = [line for line in logs[-100:] if "error" in line.lower() or "failed" in line.lower()]
                    if errors:
                        issues.append(f"Found {len(errors)} error entries in logs")
            except Exception:
                pass

        # Check if UI is responding
        try:
            import requests

            response = requests.get("http://localhost:5173", timeout=5)
            if response.status_code != 200:
                issues.append(f"Frontend returning status {response.status_code}")
        except Exception as e:
            issues.append(f"Frontend not responding: {e}")

        return issues

    def run(self):
        """Main autonomous loop"""
        self.running = True

        print("\n🚀 Aurora is now running in AUTONOMOUS MODE")
        print("   • Monitoring system health")
        print("   • Detecting and fixing issues")
        print("   • Executing pending tasks")
        print("   • Press Ctrl+C to stop\n")

        while self.running:
            try:
                self.monitor_and_act()
                time.sleep(30)  # Check every 30 seconds
            except KeyboardInterrupt:
                print("\n\n🛑 Received shutdown signal...")
                break
            except Exception as e:
                print(f"\n⚠️  Error in autonomous loop: {e}")
                print("   Aurora will retry in 30 seconds...")
                time.sleep(30)

        print("\n✅ Aurora Autonomous Mode stopped")


if __name__ == "__main__":
    print(
        """
╔══════════════════════════════════════════════════════════════════════════════╗
║                                                                              ║
║                    🌌 AURORA AUTONOMOUS MODE 🌌                              ║
║                                                                              ║
║   Aurora will now continuously:                                             ║
║   • Monitor the system for issues                                           ║
║   • Autonomously detect and fix problems                                    ║
║   • Execute pending tasks without human intervention                        ║
║   • Maintain system health 24/7                                             ║
║                                                                              ║
╚══════════════════════════════════════════════════════════════════════════════╝
    """
    )

    runner = AuroraAutonomousRunner()
    runner.run()<|MERGE_RESOLUTION|>--- conflicted
+++ resolved
@@ -4,15 +4,10 @@
 Aurora will continuously monitor, detect issues, and fix them autonomously
 """
 
-<<<<<<< HEAD
 import sys
 import signal
 import time
 from pathlib import Path
-from tools.aurora_autonomous_system import AuroraAutonomousSystem
-from tools.aurora_autonomous_fixer import AuroraAutonomousFixer
-=======
->>>>>>> d7ede35d
 from aurora_intelligence_manager import AuroraIntelligenceManager
 from tools.aurora_autonomous_fixer import AuroraAutonomousFixer
 from tools.aurora_autonomous_system import AuroraAutonomousSystem
@@ -57,7 +52,8 @@
         print(f"{'='*80}\n")
 
         # Check for pending tasks
-        task_file = Path("/workspaces/Aurora-x/.aurora_knowledge/pending_tasks.json")
+        task_file = Path(
+            "/workspaces/Aurora-x/.aurora_knowledge/pending_tasks.json")
         if task_file.exists():
             print("📋 Checking for pending tasks...")
             import json
@@ -69,9 +65,11 @@
                 if tasks:
                     print(f"📝 Found {len(tasks)} pending tasks")
                     for task in tasks:
-                        print(f"   ⚡ Task: {task.get('description', 'Unknown')}")
+                        print(
+                            f"   ⚡ Task: {task.get('description', 'Unknown')}")
                         # Execute task autonomously
-                        result = self.autonomous_system.autonomous_execute(task.get("description", ""))
+                        result = self.autonomous_system.autonomous_execute(
+                            task.get("description", ""))
                         if result:
                             print("   ✅ Task completed")
                         else:
@@ -121,7 +119,8 @@
         import subprocess
 
         for name, port in servers.items():
-            result = subprocess.run(f"lsof -i :{port} -t", shell=True, capture_output=True, text=True, check=False)
+            result = subprocess.run(
+                f"lsof -i :{port} -t", shell=True, capture_output=True, text=True, check=False)
             if result.returncode != 0:
                 issues.append(f"{name} not running on port {port}")
 
@@ -131,9 +130,11 @@
             try:
                 with open(log_file, encoding="utf-8") as f:
                     logs = f.readlines()
-                    errors = [line for line in logs[-100:] if "error" in line.lower() or "failed" in line.lower()]
+                    errors = [line for line in logs[-100:]
+                              if "error" in line.lower() or "failed" in line.lower()]
                     if errors:
-                        issues.append(f"Found {len(errors)} error entries in logs")
+                        issues.append(
+                            f"Found {len(errors)} error entries in logs")
             except Exception:
                 pass
 
@@ -143,7 +144,8 @@
 
             response = requests.get("http://localhost:5173", timeout=5)
             if response.status_code != 200:
-                issues.append(f"Frontend returning status {response.status_code}")
+                issues.append(
+                    f"Frontend returning status {response.status_code}")
         except Exception as e:
             issues.append(f"Frontend not responding: {e}")
 
