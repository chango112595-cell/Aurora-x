--- conflicted
+++ resolved
@@ -470,17 +470,10 @@
     print("      • Peak Intelligence Mode: ONLINE")
     print("      • Omniscient Capabilities: ENABLED")
     print("\n   [WEB] ACCESS POINTS:")
-<<<<<<< HEAD
-    print("      • Frontend:      http://127.0.0.1:5000")
-    print("      • Chat:          http://127.0.0.1:5003")
-    print("      • Nexus V3 API:  http://127.0.0.1:5004  ⭐ NEW")
-    print("      • Dashboard:     http://127.0.0.1:5005")
-=======
     print(f"      • Frontend:      http://{AURORA_HOST}:{AURORA_PORT}")
     print(f"      • Chat:          http://{AURORA_HOST}:{AURORA_CHAT_PORT}")
     print(f"      • Nexus V3 API:  http://{AURORA_HOST}:{AURORA_NEXUS_V3_PORT}  ⭐ NEW")
     print(f"      • Dashboard:     http://{AURORA_HOST}:{AURORA_DASHBOARD_PORT}")
->>>>>>> cca48095
     print("\n   [EMOJI] CONSCIOUS INTERFACE:")
     print("      • Run: python aurora_conscious.py")
     print("      • Full consciousness, memory, authentic conversation")
