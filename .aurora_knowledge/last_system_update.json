{
<<<<<<< HEAD
  "timestamp": "2025-11-21T14:56:30.026154",
=======
  "timestamp": "2025-11-21T16:40:18.990677",
>>>>>>> 7e1e6fec
  "version": "3.0.0-deep-search",
  "counts": {
    "foundation_count": 13,
    "tier_count": 66,
    "total_capabilities": 79
  },
<<<<<<< HEAD
  "files_scanned": 25028,
=======
  "files_scanned": 4059,
>>>>>>> 7e1e6fec
  "files_updated": 0,
  "updated_files": [],
  "errors": []
}<|MERGE_RESOLUTION|>--- conflicted
+++ resolved
@@ -1,20 +1,12 @@
 {
-<<<<<<< HEAD
-  "timestamp": "2025-11-21T14:56:30.026154",
-=======
   "timestamp": "2025-11-21T16:40:18.990677",
->>>>>>> 7e1e6fec
   "version": "3.0.0-deep-search",
   "counts": {
     "foundation_count": 13,
     "tier_count": 66,
     "total_capabilities": 79
   },
-<<<<<<< HEAD
-  "files_scanned": 25028,
-=======
   "files_scanned": 4059,
->>>>>>> 7e1e6fec
   "files_updated": 0,
   "updated_files": [],
   "errors": []
