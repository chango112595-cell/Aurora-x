--- conflicted
+++ resolved
@@ -618,10 +618,7 @@
 	python -m aurora_x.checks.ci_gate
 
 orch-up-basic:
-<<<<<<< HEAD
-=======
 orch-up:
->>>>>>> a94590b0
 	AURORA_GIT_AUTO=1 python -m aurora_x.orchestrator --interval 300 --git-branch main --git-url $${AURORA_GIT_URL:-""} & \
 	echo $$! > /tmp/aurora_orch.pid && echo "orchestrator pid: $$(cat /tmp/aurora_orch.pid)"
 
@@ -930,14 +927,6 @@
 # CI-specific lint, sec, test targets
 lint-ci:
 	ruff check .
-<<<<<<< HEAD
-
-sec-ci:
-	bandit -r aurora_x -lll
-	semgrep --config p/security-audit --config p/python --config semgrep.yml
-
-test-ci:
-=======
 
 sec-ci:
 	bandit -r aurora_x -lll
@@ -965,7 +954,6 @@
 	semgrep --config p/security-audit --config p/python --config semgrep.yml
 
 test:
->>>>>>> a94590b0
 	pytest --cov=aurora_x --cov-report=term-missing
 
 ci-local: lint-ci sec-ci test-ci
