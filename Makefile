# Aurora-X Complete Project Makefile
# Comprehensive automation for Aurora AI System
# Author: GitHub Copilot & User
# Date: November 6, 2025 - Windows Compatibility Fixed

# ============================================================================
# VARIABLES
# ============================================================================

PYTHON := python3
PIP := pip3
NODE := node
NPM := npm
VITE := npx vite
DOCKER := docker
GIT := git

# Ports
BACKEND_PORT := 5000
BRIDGE_PORT := 5001
SELF_LEARN_PORT := 5002
CHAT_PORT := 5003
FRONTEND_PORT := 5173

# Directories
TOOLS_DIR := tools
CLIENT_DIR := client
BACKUPS_DIR := backups
KNOWLEDGE_DIR := .aurora_knowledge
DATA_DIR := data
LOGS_DIR := logs

# Core Aurora Files
AURORA_CORE := $(TOOLS_DIR)/aurora_core.py
AURORA_ENHANCED := $(TOOLS_DIR)/aurora_enhanced_core.py
LANGUAGE_MASTER := $(TOOLS_DIR)/aurora_language_grandmaster.py
LUMINAR_NEXUS := $(TOOLS_DIR)/luminar_nexus_v2.py
INTELLIGENCE_MANAGER := aurora_intelligence_manager.py

# Legacy Variables (preserved for compatibility)
SPEC ?= specs/check_palindrome.md
SPEC3 ?= specs/check_palindrome.md
WHAT ?= reverse a string
DISCORD := tools/discord_cli.py
AURORA_PORT ?= 5001

# === Debug & Health ===
debug:
	@echo "🔍 Running Aurora-X Debug Suite..."
	@python tools/system_health_check.py
	@echo ""
	@echo "Checking database..."
	@python tools/check_db_health.py
	@echo ""
	@echo "Checking Bridge service..."
	@bash scripts/bridge_autostart.sh || echo "⚠️  Bridge check failed"

health-check:
	@python tools/system_health_check.py

# --- Health & Monitoring ---
.PHONY: health
health:
	@echo "🏥 Checking Aurora-X health..."
	@curl -s http://0.0.0.0:5001/healthz || echo "Bridge not responding"
	@curl -s http://0.0.0.0:5000/api/health || echo "Main server not responding"

.PHONY: server-status
server-status:
	@python3 tools/server_manager.py --status

.PHONY: server-fix
server-fix:
	@python3 tools/server_manager.py --fix

.PHONY: start-web
start-web:
	@python3 tools/server_manager.py --start-web

.PHONY: restart-all
restart-all:
	@echo "🔄 Restarting all Aurora-X services..."
	@python3 tools/server_manager.py --kill-port 5000 || true
	@python3 tools/server_manager.py --kill-port 5001 || true
	@sleep 2
	@python3 tools/server_manager.py --start-web
	@python3 tools/server_manager.py --start-bridge
	@sleep 3
	@python3 tools/server_manager.py --status

# === Help ===
help:
	@echo "Aurora-X Ultra Commands:"
	@echo ""
	@echo "Debug & Health:"
	@echo "  make debug          # run full system debug"
	@echo "  make health-check   # run health checks only"
	@echo ""
	@echo "T08 Natural Language:"
	@echo "  make say WHAT='find the largest number'"
	@echo ""
	@echo "V3 Spec Compilation:"
	@echo "  make spec3-all SPEC3=specs/check_palindrome.md"
	@echo "  make spec3          # compile spec"
	@echo "  make spec3-test     # test latest run"
	@echo ""
	@echo "Server & Dashboard:"
	@echo "  make serve-v3       # start FastAPI (port $(AURORA_PORT))"
	@echo "  make open-dashboard # open dashboard URL"
	@echo "  make open-report    # open latest HTML report"
	@echo ""
	@echo "Demo Dashboard:"
	@echo "  make demo-status    # check all endpoints health"
	@echo "  make demo-seed      # create example specs and run Aurora"
	@echo "  make demo-all       # run all demo cards (CI/CD)"
	@echo "  make demo-list      # list available demo cards"
	@echo "  make open-demos     # open demo dashboard in browser"
	@echo "  make demo-clean     # remove demo specs and artifacts (safe)"
	@echo "  make demo-clean-hard # CAUTION: remove ALL runs/* outputs"
	@echo ""
	@echo "Orchestrator:"
	@echo "  make orchestrator   # foreground monitoring"
	@echo "  make orchestrate-bg # background daemon"
	@echo "  make orch-status    # check status"
	@echo ""
	@echo "Quality Gates:"
	@echo "  make lint           # run ruff linter"
	@echo "  make sec            # run bandit security scanner"
	@echo "  make cov            # run pytest with coverage"
	@echo "  make gates          # run all quality checks"
	@echo ""
	@echo "Git Tools:"
	@echo "  make diff           # show git diff statistics"
	@echo "  make rollback       # rollback to previous commit"
	@echo "  make nl-pr P='...'  # create PR from natural language"
	@echo ""
	@echo "Workflow Management:"
	@echo "  make check-workflows   # Check workflow status via script"
	@echo "  make enable-workflows # Suggest enabling disabled workflows"
	@echo "  make workflow-status # Display detailed workflow status dashboard"
	@echo "  make fix-workflows   # Run script to fix workflow issues"
	@echo ""
	@echo "Self-Learning:"
	@echo "  make self-learn     # run continuous self-learning daemon"
	@echo ""
	@echo "Server Manager:"
	@echo "  make server-status  # Check status of all Aurora-X services"
	@echo "  make server-fix     # Attempt to fix any down services"
	@echo "  make start-web      # Start the main web server"
	@echo "  make restart-all    # Restart all Aurora-X services"
	@echo ""
	@echo "Legacy Commands:"
	@echo "  make run            # run synthesis"
	@echo "  make test           # run unit tests"

# === Installation ===
install:
	pip install -e .

# === Testing ===
test:
	python -m pytest tests/ -v

# === Legacy Run ===
run:
	python -m aurora_x.main --spec specs/rich_spec.md --seed-bias 0.25

# === Clean ===
clean:
	find . -type d -name "__pycache__" -exec rm -rf {} + 2>/dev/null || true
	find . -type f -name "*.pyc" -delete
	rm -rf .pytest_cache
	rm -rf *.egg-info

# === T08: Natural Language → Spec ===
say:
	@echo "🗣  NL → Spec → Code: $(WHAT)"
	@python -m aurora_x.main --nl "$(WHAT)"

# === V3 FastAPI Server ===
serve-v3:
	@echo "🚀 Starting FastAPI server on port $${AURORA_PORT:-5001}..."
	@uvicorn aurora_x.serve:app --host 0.0.0.0 --port $${AURORA_PORT:-5001}

serve: serve-v3

# === Dashboard & Reports ===
open-dashboard:
	@PORT=$${AURORA_PORT:-5001}; \
	HOST=$${REPL_SLUG:+$${REPL_SLUG}.$${REPL_OWNER}.repl.co}; \
	if [ -n "$$HOST" ]; then \
	URL="https://$$HOST/dashboard/spec_runs"; \
	else \
	URL="http://localhost:$$PORT/dashboard/spec_runs"; \
	fi; \
	echo "🌌 Dashboard → $$URL"; \
	URL=$$URL python -c "import webbrowser,os; webbrowser.open(os.environ.get('URL',''))" || true

open-report:
	@latest=$$(ls -dt runs/run-* 2>/dev/null | head -1); \
	if [ -z "$$latest" ]; then echo "No runs found"; exit 1; fi; \
	echo "📖 Opening report: $$latest/report.html"; \
	python -c "import webbrowser,os; webbrowser.open('file://' + os.path.abspath('$$latest/report.html'))"

# === V3 Spec Compilation ===
spec3:
	@echo "🔧 v3 compile: $(SPEC3)"
	@python tools/spec_compile_v3.py $(SPEC3) || { \
	[ -f $(DISCORD) ] && python $(DISCORD) error "❌ v3 compile failed: $(SPEC3)"; exit 1; }

spec3-test:
	@echo "🧪 Testing latest v3 run..."
	@latest=$$(ls -dt runs/run-* 2>/dev/null | head -1); \
	if [ -z "$$latest" ]; then echo "No runs found"; exit 1; fi; \
	python -m unittest discover -s $$latest/tests -t $$latest || { \
	[ -f $(DISCORD) ] && python $(DISCORD) error "❌ v3 tests failed for $$(basename $$latest)"; exit 1; }

spec3-all:
	@$(MAKE) spec3 SPEC3=$(SPEC3)
	@$(MAKE) spec3-test
	@latest=$$(ls -dt runs/run-* 2>/dev/null | head -1); \
	echo "📊 Report: $$latest/report.html   |   Dashboard: /dashboard/spec_runs"; \
	[ -f $(DISCORD) ] && python $(DISCORD) success "✅ v3 spec passed: $(SPEC3) — $$(basename $$latest)"

# === T07 Orchestrator ===
orchestrator:
	@echo "🌌 Starting Aurora-X T07 Orchestrator..."
	@echo "📝 Environment config:"
	@echo "  AURORA_ORCH_INTERVAL=$${AURORA_ORCH_INTERVAL:-300} seconds"
	@echo "  AURORA_GIT_AUTO=$${AURORA_GIT_AUTO:-0}"
	@echo "  AURORA_GIT_BRANCH=$${AURORA_GIT_BRANCH:-main}"
	@echo "  AURORA_GIT_URL=$${AURORA_GIT_URL:-Not set}"
	@python aurora_x/orchestrator.py

orchestrate-bg:
	@nohup python aurora_x/orchestrator.py >/tmp/aurora_orch.log 2>&1 &
	@echo "🚀 Daemon started (PID: $$!)"
	@echo "📝 Logs: /tmp/aurora_orch.log"
	@echo "📊 To monitor: tail -f /tmp/aurora_orch.log"
	@echo "⚠️  To stop: pkill -f 'python aurora_x/orchestrator.py'"

orch-test:
	@echo "🧪 Testing orchestrator (5 second interval, no git)..."
	@AURORA_ORCH_INTERVAL=5 AURORA_GIT_AUTO=0 timeout 15 python aurora_x/orchestrator.py || true
	@echo "✅ Orchestrator test completed"

orch-status:
	@echo "🔍 Orchestrator environment status:"
	@echo "  Poll interval: $${AURORA_ORCH_INTERVAL:-300} seconds"
	@echo "  Git auto-commit: $${AURORA_GIT_AUTO:-0}"
	@echo "  Git branch: $${AURORA_GIT_BRANCH:-main}"
	@echo "  Git URL: $${AURORA_GIT_URL:-Not configured}"
	@echo ""
	@echo "📊 Specs being monitored:"
	@ls -la specs/*.md 2>/dev/null | awk '{print "  - " $$9}' || echo "  No specs found"
	@echo ""
	@echo "📝 Recent runs:"
	@tail -3 runs/spec_runs.jsonl 2>/dev/null | while read line; do \
	echo "  $$(echo $$line | python -c "import sys,json; d=json.loads(sys.stdin.read()); print(f'{d[\"timestamp\"]}: {d[\"spec\"]} - {d[\"status\"]}')" 2>/dev/null || echo $$line)"; \
	done || echo "  No recent runs"

# === Corpus & Bias ===
corpus-dump:
	@echo "📚 Querying corpus..."
	@python -m aurora_x.main --dump-corpus "$(SIG)" --top 10

bias-show:
	@echo "🎯 Current seed bias:"
	@python -m aurora_x.main --show-bias --outdir runs

adaptive-stats:
	@echo "📊 Adaptive scheduler stats:"
	@curl -s http://localhost:8080/api/adaptive_stats | python -m json.tool

# === Legacy V2 Spec Commands ===
spec:
	@echo "🔧 Compiling spec: $(SPEC)"
	@python tools/spec_compile.py $(SPEC)

spec-test:
	@echo "🧪 Testing latest run..."
	@latest=$$(ls -dt runs/run-* | head -1); \
	python -m unittest discover -s $$latest/tests -t $$latest

spec-report:
	@echo "📊 Opening latest report..."
	@latest=$$(ls -dt runs/run-* | head -1); \
	open $$latest/report.html 2>/dev/null || xdg-open $$latest/report.html 2>/dev/null || echo "Report: $$latest/report.html"

# === Quick Start Aliases ===
all: help
# serve: serve-v3 # This is now handled by 'serve' alias above
dashboard: open-dashboard
# Aurora-X English Mode Makefile Additions
# Add these targets to your main Makefile or include this file

.PHONY: chat approve english-test english-demo english-status

# === English Mode Variables ===
PROMPT ?= find the largest number in a list
API_URL ?= http://localhost:$${AURORA_PORT:-5001}

# === Interactive Chat Mode ===
chat:
	@echo "🗣️  Aurora-X Interactive English Mode"
	@echo "Enter your request in plain English:"
	@read -r prompt; \
	if [ -z "$$prompt" ]; then \
	echo "Using default: $(PROMPT)"; \
	prompt="$(PROMPT)"; \
	fi; \
	echo "📝 Generating spec from: $$prompt"; \
	python tools/english_to_spec.py "$$prompt" && \
	latest_spec=$$(ls -t specs/requests/*.md 2>/dev/null | head -1); \
	if [ -n "$$latest_spec" ]; then \
	echo "✅ Spec created: $$latest_spec"; \
	echo "🔧 Compiling to code..."; \
	python tools/spec_compile_v3.py "$$latest_spec" && \
	latest_run=$$(ls -dt runs/run-* 2>/dev/null | head -1); \
	echo "📊 Code generated in: $$latest_run"; \
	echo "View report: $$latest_run/report.html"; \
	else \
	echo "❌ Failed to generate spec"; \
	fi

# === API-based Chat (requires server running) ===
chat-api:
	@echo "🌐 Using Aurora-X Chat API"
	@echo "Enter your request:"
	@read -r prompt; \
	if [ -z "$$prompt" ]; then \
	prompt="$(PROMPT)"; \
	echo "Using default: $$prompt"; \
	fi; \
	curl -X POST $(API_URL)/api/chat \
	-H "Content-Type: application/json" \
	-d "{\"prompt\": \"$$prompt\", \"auto_synthesize\": true}" | \
	python -m json.tool

# === Approve Synthesis Runs ===
approve:
	@echo "📋 Checking pending synthesis runs..."
	@curl -s $(API_URL)/api/approve | python -m json.tool
	@echo ""
	@echo "Enter token to approve (or press Enter to skip):"
	@read -r token; \
	if [ -n "$$token" ]; then \
	echo "Approving synthesis for token: $$token"; \
	curl -X POST $(API_URL)/api/approve \
	-H "Content-Type: application/json" \
	-d "{\"token\": \"$$token\", \"approved\": true}" | \
	python -m json.tool; \
	else \
	echo "No approval action taken"; \
	fi

# === Test English Mode ===
english-test:
	@echo "🧪 Testing English Mode Components"
	@echo ""
	@echo "1️⃣ Testing english_to_spec.py..."
	@python tools/english_to_spec.py "reverse a string" > /tmp/english_test.log 2>&1 && \
	echo "   ✅ english_to_spec.py works" || echo "   ❌ english_to_spec.py failed"
	@echo ""
	@echo "2️⃣ Testing fallback template..."
	@python -c "from aurora_x.synthesis.fallback import generate_fallback_function; \
	print('   ✅ Fallback template works') if generate_fallback_function('def test(x: int) -> str', 'Test') else print('   ❌ Fallback failed')" 2>/dev/null || \
	echo "   ❌ Could not import fallback module"
	@echo ""
	@echo "3️⃣ Testing flow_ops.py fallback integration..."
	@python -c "from aurora_x.synthesis.flow_ops import impl_for; \
	code = impl_for('def unknown_func(x: int) -> int', 'some random unrecognized function'); \
	print('   ✅ flow_ops fallback works' if 'NotImplementedError' not in code else '   ❌ Still raises NotImplementedError')" 2>/dev/null || \
	echo "   ❌ Could not test flow_ops"
	@echo ""
	@echo "4️⃣ Checking API endpoints (requires server)..."
	@curl -s $(API_URL)/api/english/status > /dev/null 2>&1 && \
	echo "   ✅ English API endpoints available" || \
	echo "   ⚠️  Server not running or endpoints not available"

# === Demo English Mode ===
english-demo:
	@echo "🎭 Aurora-X English Mode Demo"
	@echo "================================"
	@echo ""
	@echo "Demo 1: Simple function request"
	@python tools/english_to_spec.py "add two numbers together"
	@echo ""
	@echo "Demo 2: Complex function request"
	@python tools/english_to_spec.py "find all prime numbers in a list and return their sum"
	@echo ""
	@echo "Demo 3: Unrecognized pattern (uses fallback)"
	@python tools/english_to_spec.py "perform quantum entanglement calculation"
	@echo ""
	@echo "================================"
	@echo "✅ Demo complete. Check specs/requests/ for generated files"
	@ls -la specs/requests/*.md 2>/dev/null | tail -3

# === Check English Mode Status ===
english-status:
	@echo "📊 Aurora-X English Mode Status"
	@echo "================================"
	@echo ""
	@echo "Components:"
	@[ -f tools/english_to_spec.py ] && echo "  ✅ english_to_spec.py exists" || echo "  ❌ english_to_spec.py missing"
	@[ -f aurora_x/synthesis/fallback.py ] && echo "  ✅ fallback.py exists" || echo "  ❌ fallback.py missing"
	@[ -f aurora_x/serve_addons.py ] && echo "  ✅ serve_addons.py exists" || echo "  ❌ serve_addons.py missing"
	@echo ""
	@echo "Directories:"
	@[ -d specs/requests ] && echo "  ✅ specs/requests/ directory exists" || echo "  ⚠️  specs/requests/ missing (will be created)"
	@echo ""
	@echo "Recent English specs:"
	@ls -lt specs/requests/*.md 2>/dev/null | head -5 || echo "  No specs found in specs/requests/"
	@echo ""
	@echo "Server endpoints (if running):"
	@curl -s $(API_URL)/api/english/status 2>/dev/null | python -m json.tool 2>/dev/null || echo "  Server not accessible"

# === Quick English Mode ===
quick-english:
	@$(MAKE) english-test
	@echo ""
	@$(MAKE) english-demo

# === Help for English Mode ===
english-help:
	@echo "Aurora-X English Mode Commands:"
	@echo ""
	@echo "  make chat              - Interactive English prompt mode"
	@echo "  make chat-api          - Use API for English synthesis"
	@echo "  make approve           - Review and approve synthesis runs"
	@echo "  make english-test      - Test all English mode components"
	@echo "  make english-demo      - Run demo examples"
	@echo "  make english-status    - Check English mode status"
	@echo "  make quick-english     - Run tests and demo"
	@echo ""
	@echo "Examples:"
	@echo "  make chat PROMPT='reverse a string'"
	@echo "  make chat-api API_URL=http://localhost:8000"
	@echo ""
	@echo "Environment variables:"
	@echo "  AURORA_PORT - Server port (default: 5001)"
	@echo "  PROMPT - Default prompt for chat commands"

# === Demo Cards ===
HOST ?= http://localhost:8000

# One-shot: run every demo card and save results
demo-all:
	@curl -s -X POST $(HOST)/api/demo/run_all | jq '{ok,file,count}'

# List available demo cards
demo-list:
	@echo "📋 Available demo cards at $(HOST):"
	@curl -s $(HOST)/api/demo/cards | jq '.cards[] | {id, title, endpoint}' 2>/dev/null || \
	{ echo "Error: Failed to fetch demo cards. Is Aurora-X running on $(HOST)?"; exit 1; }

# Open demo dashboard in browser
open-demos:
	@echo "Open: $(HOST)/dashboard/demos"; \
	if command -v xdg-open >/dev/null; then xdg-open "$(HOST)/dashboard/demos"; \
	elif command -v open >/dev/null; then open "$(HOST)/dashboard/demos"; \
	else echo "Please open in your browser."; fi

# Seed example specs, run once, commit, and optionally push
AURORA_GIT_BRANCH ?= main

demo-seed:
	@mkdir -p specs runs
	@printf "## reverse_string\n\n- input: abc\n- output: cba\n" > specs/reverse_string.md
	@printf "## math_eval\n\n- expr: (2+3)^2 + 1\n" > specs/math_eval.md
	@python -m aurora_x.main --spec specs/reverse_string.md || true
	@python -m aurora_x.main --spec specs/math_eval.md || true
	@echo "Seeding orchestrator once..."
	@AURORA_GIT_AUTO=0 AURORA_ORCH_INTERVAL=5 python -m aurora_x.orchestrator || true
	@echo "[ok] Demo seed complete. Check ./runs and /dashboard/demos."
	@if [ -d .git ]; then \
	git add -A && git commit -m "chore: demo seed (specs+runs)" || true; \
	if [ "$${AURORA_PUSH}" = "1" ]; then \
	echo "Pushing to origin $(AURORA_GIT_BRANCH) ..."; \
	git rev-parse --abbrev-ref HEAD >/dev/null 2>&1 || true; \
	git push -u origin "$(AURORA_GIT_BRANCH)" || true; \
	else \
	echo "AURORA_PUSH not set—skipping push."; \
	fi; \
	else echo "Not a git repo—skipping commit/push."; fi

# Clean seeded demos and generated artifacts (safe)
demo-clean:
	@echo "⚠ Removing demo specs and run artifacts..."
	@rm -rf specs/reverse_string.md specs/math_eval.md || true
	@find runs -maxdepth 1 -type f -name 'demo-*.json' -delete 2>/dev/null || true
	@echo "✅ demo-clean done."

# (Optional) hard reset of *all* run artifacts (careful!)
demo-clean-hard:
	@echo "⚠ HARD CLEAN: removing ALL runs/* and test outputs..."
	@rm -rf runs/* || true
	@echo "✅ demo-clean-hard done."

# Comprehensive status check of all Aurora endpoints
demo-status:
	@echo "▶ Aurora-X status @ $(HOST)"
	@echo "• /healthz:" && curl -s $(HOST)/healthz | jq '.status,.components' || true
	@echo "• /api/demo/cards:" && curl -s $(HOST)/api/demo/cards | jq '.ok, (.cards|length)' || true
	@echo "• /api/format/seconds:" && curl -s -X POST -H 'content-type: application/json' -d '{"seconds":86400}' $(HOST)/api/format/seconds | jq . || true
	@echo "• /api/format/units:" && curl -s -X POST -H 'content-type: application/json' -d '{"values":[{"value":7e6,"unit":"m"}]}' $(HOST)/api/format/units | jq . || true
	@echo "• /api/solve (math):" && curl -s -X POST -H 'content-type: application/json' -d '{"problem":"(2+3)^2 + 1"}' $(HOST)/api/solve | jq . || true
	@echo "• /api/solve/pretty (physics):" && curl -s -X POST -H 'content-type: application/json' -d '{"problem":"orbital period a=7000 km M=5.972e24 kg"}' $(HOST)/api/solve/pretty | jq . || true
	@echo "• /chat (timer ui → python):" && curl -s -X POST -H 'content-type: application/json' -d '{"prompt":"make a futuristic timer ui","lang":"python"}' $(HOST)/chat | jq . || true
	@echo "• /api/demo/run_all:" && curl -s -X POST $(HOST)/api/demo/run_all | jq '{ok,file,count}' || true

# Solver demo command
solve-demo:
	@echo "🧮 Testing Aurora-X Solver with differentiation example..."
	@echo ""
	@echo "Testing /api/solve/pretty endpoint with polynomial differentiation:"
	@echo "Input: differentiate x^3 - 2x^2 + x"
	@echo ""
	@curl -s -X POST http://localhost:$${AURORA_PORT:-5001}/api/solve/pretty \
	-H "Content-Type: application/json" \
	-d '{"text": "differentiate x^3 - 2x^2 + x"}' || \
	{ echo "Error: Failed to connect. Is the Aurora-X server running on port $${AURORA_PORT:-5001}?"; exit 1; }
	@echo ""
	@echo ""
	@echo "Testing arithmetic evaluation:"
	@echo "Input: 2 + 3 * 4"
	@echo ""
	@curl -s -X POST http://localhost:$${AURORA_PORT:-5001}/api/solve/pretty \
	-H "Content-Type: application/json" \
	-d '{"text": "2 + 3 * 4"}'
	@echo ""
	@echo ""
	@echo "Testing orbital period calculation:"
	@echo "Input: orbital period a=7e6 M=5.972e24"
	@echo ""
	@curl -s -X POST http://localhost:$${AURORA_PORT:-5001}/api/solve/pretty \
	-H "Content-Type: application/json" \
	-d '{"text": "orbital period a=7e6 M=5.972e24"}'
	@echo ""

# Progress helpers
update-progress:
	python tools/update_progress.py

export-progress:
	@python tools/update_progress.py >/dev/null && echo "CSV → progress_export.csv"

progress-view:
	@head -n 30 MASTER_TASK_LIST.md

progress-thresholds:
	@echo "🎨 Setting UI color thresholds..."
	@OK=$${OK:-90}; WARN=$${WARN:-60}; \
	echo "  OK threshold: $$OK% (green)"; \
	echo "  Warn threshold: $$WARN% (amber)"; \
	if [ $$OK -lt $$WARN ]; then \
	echo "❌ Error: OK must be >= WARN"; exit 1; \
	fi; \
	if [ $$OK -gt 100 ] || [ $$WARN -lt 0 ]; then \
	echo "❌ Error: Thresholds must be between 0-100"; exit 1; \
	fi; \
	PORT=$${FASTAPI_PORT:-$${AURORA_PORT:-5001}}; \
	echo "  Trying FastAPI on port $$PORT..."; \
	response=$$(curl -s -X POST http://localhost:$$PORT/api/progress/ui_thresholds \
	-H "Content-Type: application/json" \
	-d "{\"ui_thresholds\": {\"ok\": $$OK, \"warn\": $$WARN}}" 2>/dev/null); \
	if [ -n "$$response" ]; then \
	echo "$$response" | python -c "import sys, json; d=json.loads(sys.stdin.read()); print('✅ Saved:', d.get('ui_thresholds', 'Failed'))"; \
	else \
	echo "⚠️  FastAPI not available on port $$PORT"; \
	echo "Note: This feature requires the FastAPI server (make serve-v3)"; \
	fi

# GitHub README Badge Sync
generate-badges:
	@python tools/generate_readme_badges.py

update-readme:
	@echo "📊 Updating README.md with latest badges..."
	@python tools/update_readme_badges.py

push-progress:
	@echo "🔄 Updating progress and pushing to GitHub..."
	@$(MAKE) update-progress || true
	@$(MAKE) update-readme || true
	@git add -A && \
	git commit -m "Update progress: $$(date '+%Y-%m-%d %H:%M:%S')" || \
	{ echo "⚠️  No changes to commit or commit failed"; exit 0; }
	@git push || echo "⚠️  Push failed. Please ensure git is configured and you have network access."
	@echo "✅ Progress update complete"

# Progress v3 helpers (dashboard + README)
progress-serve:
	@python - <<'PY'
	from aurora_x.chat.attach_progress import DASH_HTML; print('OK: /dashboard/progress ready')
	PY

progress-push-v3:
	python tools/update_progress.py
	python tools/patch_readme_progress.py
	@if [ -d .git ]; then git add progress.json MASTER_TASK_LIST.md progress_export.csv README.md || true; git commit -m "chore(progress): refresh badges and lists" || true; git push || true; else echo 'not a git repo'; fi

progress-open:
	@echo "Open /dashboard/progress in your browser (set HOST if remote)"; \
	if command -v xdg-open >/dev/null; then xdg-open "http://localhost:8000/dashboard/progress"; \
	elif command -v open >/dev/null; then open "http://localhost:8000/dashboard/progress"; \
	else echo "http://localhost:8000/dashboard/progress"; fi

# ------- Aurora Make targets (one-liners) -------
HOST ?= http://localhost:5000

.PHONY: dev prod-check orch-up orch-up-basic orch-down orch-logs thresholds t08-on t08-off badge demo smoke progress-recompute

dev:
	python -m aurora_x.serve

prod-check:
	python -m aurora_x.checks.ci_gate

<<<<<<< HEAD
orch-up-basic:
=======
orch-up:
>>>>>>> d383fd9d
	AURORA_GIT_AUTO=1 python -m aurora_x.orchestrator --interval 300 --git-branch main --git-url $${AURORA_GIT_URL:-""} & \
	echo $$! > /tmp/aurora_orch.pid && echo "orchestrator pid: $$(cat /tmp/aurora_orch.pid)"

orch-down:
	@test -f /tmp/aurora_orch.pid && kill $$(cat /tmp/aurora_orch.pid) && rm /tmp/aurora_orch.pid || echo "no orchestrator pid"

orch-logs:
	tail -f /tmp/aurora_orch.log || true

thresholds:
	@test -n "$(OK)" || (echo "Set OK=<int> e.g. 90"; exit 1)
	@test -n "$(WARN)" || (echo "Set WARN=<int> e.g. 60"; exit 1)
	@echo "→ thresholds ok=$(OK) warn=$(WARN) @ $(HOST)"
	@curl -s -X POST -H 'content-type: application/json' \
	  -d '{"ui_thresholds":{"ok":'$(OK)',"warn":'$(WARN)'}}' \
	  $(HOST)/api/progress/ui_thresholds | python -m json.tool

t08-on:
	curl -s -X POST -H 'content-type: application/json' \
	  -d '{"on": true}' $(HOST)/api/t08/activate | python -m json.tool

t08-off:
	curl -s -X POST -H 'content-type: application/json' \
	  -d '{"on": false}' $(HOST)/api/t08/activate | python -m json.tool

badge:
	curl -s $(HOST)/badge/progress.svg -o progress.svg && echo "saved → progress.svg"

progress-recompute:
	@curl -s -X POST $(HOST)/api/progress/recompute | python -m json.tool

demo: thresholds

smoke:
	curl -fsS $(HOST)/healthz && echo "health: OK"

# === Self-Learning Targets ===
self-learn:
	@echo "Starting Aurora-X continuous self-learning daemon..."
	python3 -m aurora_x.self_learn --sleep 300 --max-iters 50 --beam 20

# New: Start dedicated self-learning server
self-learn-server:
	@echo "🧠 Starting Aurora-X Self-Learning Server on port 5002..."
	python3 -m aurora_x.self_learn_server

# Start self-learning in background
self-learn-bg:
	@echo "🧠 Starting Self-Learning Server in background..."
	@nohup python3 -m aurora_x.self_learn_server > /tmp/self_learn.log 2>&1 & echo $$! > /tmp/self_learn.pid
	@sleep 2
	@curl -s http://0.0.0.0:5002/health | python3 -m json.tool || echo "⚠️  Server may still be starting..."
	@echo "✅ Self-Learning Server started (PID: $$(cat /tmp/self_learn.pid))"
	@echo "📝 Logs: /tmp/self_learn.log"

# Stop self-learning server
self-learn-stop:
	@if [ -f /tmp/self_learn.pid ]; then \
	        echo "⏹  Stopping Self-Learning Server (PID: $$(cat /tmp/self_learn.pid))"; \
	        kill $$(cat /tmp/self_learn.pid) 2>/dev/null || true; \
	        rm /tmp/self_learn.pid; \
	        echo "✅ Self-Learning Server stopped"; \
	else \
	        echo "ℹ  No running self-learning server found"; \
	fi

# Check self-learning server status
self-learn-status:
	@echo "📊 Self-Learning Server Status:"
	@curl -s http://0.0.0.0:5002/stats 2>/dev/null | python3 -m json.tool || echo "⚠️  Server not responding"

# PWA & OS Matrix helpers (T10)
pwa-audit:
	@echo "Checking PWA manifest..."
	@test -f frontend/pwa/manifest.webmanifest && echo "[OK] manifest: frontend/pwa/manifest.webmanifest" || (echo "[FAIL] manifest missing" && exit 1)
	@test -f frontend/pwa/service-worker.js && echo "[OK] service-worker: frontend/pwa/service-worker.js" || (echo "[FAIL] service-worker missing" && exit 1)

serve-pwa:
	@echo "PWA endpoints mounted at /manifest.webmanifest and /service-worker.js"

docker-buildx:
	docker buildx build --platform linux/amd64,linux/arm64 -t ghcr.io/chango112595-cell/Aurora-x:latest -f docker/Dockerfile . --push

compose-up:
	docker compose -f docker-compose.aurora-x.yml up -d

compose-down:
	docker compose -f docker-compose.aurora-x.yml down

# === Factory Bridge (NL → Project) ===============================
BRIDGE_HOST ?= 127.0.0.1
BRIDGE_PORT ?= 5001

.PHONY: bridge-up bridge-down bridge-restart bridge-health bridge-ensure

bridge-up:
	@echo "▶ starting Factory Bridge on $(BRIDGE_HOST):$(BRIDGE_PORT)…"
	@nohup python -m aurora_x.bridge.service --host $(BRIDGE_HOST) --port $(BRIDGE_PORT) >/tmp/bridge.out 2>/tmp/bridge.err & echo $$! >/tmp/bridge.pid
	@sleep 1
	@$(MAKE) bridge-health

bridge-down:
	@if [ -f /tmp/bridge.pid ]; then \
	        echo "⏹ stopping Factory Bridge $$([ -f /tmp/bridge.pid ] && cat /tmp/bridge.pid)"; \
	        kill `cat /tmp/bridge.pid` 2>/dev/null || true; \
	        rm -f /tmp/bridge.pid; \
	else \
	        echo "ℹ no running bridge pid file found"; \
	fi

bridge-restart: bridge-down bridge-up

bridge-health:
	@curl -fsS http://$(BRIDGE_HOST):$(BRIDGE_PORT)/healthz \
	  || (echo "❌ bridge not healthy on $(BRIDGE_PORT)"; exit 1)
	@echo "✅ bridge healthy on $(BRIDGE_PORT)"

# Start only if health fails (used by startup scripts & dashboard)
bridge-ensure:
	@if curl -fsS http://$(BRIDGE_HOST):$(BRIDGE_PORT)/healthz >/dev/null 2>&1; then \
	        echo "✅ bridge already running on $(BRIDGE_PORT)"; \
	else \
	        echo "🚀 Starting Bridge..."; \
	        nohup python3 -m aurora_x.bridge.service >/tmp/bridge.log 2>&1 & \
	        echo $$! > /tmp/bridge.pid; \
	        sleep 2; \
	        if curl -fsS http://$(BRIDGE_HOST):$(BRIDGE_PORT)/healthz >/dev/null 2>&1; then \
	                echo "✅ Bridge started successfully"; \
	        else \
	                echo "⚠️  Bridge startup issue - continuing anyway"; \
	        fi; \
	fi

# Start orchestrator with Bridge autostart
orch-up:
	@echo "🚀 Starting Orchestrator with Bridge autostart..."
	@make bridge-ensure
	@make orchestrate-bg
	@echo "✅ Bridge and Orchestrator running in background"

bridge-nl:
	@test -n "$(P)" || (echo "Set P='your prompt'"; exit 1)
	@curl -s -X POST $(HOST)/api/bridge/nl -H 'content-type: application/json' -d '{"prompt":"$(P)"}' | jq .
bridge-spec:
	@test -n "$(SPEC)" || (echo "Set SPEC=path/to/spec.md"; exit 1)
	@curl -s -X POST $(HOST)/api/bridge/spec -H 'content-type: application/json' -d '{"path":"$(SPEC)"}' | jq .
bridge-deploy:
	@curl -s -X POST $(HOST)/api/bridge/deploy | jq .

# === Quality Gates Targets ===
.PHONY: lint sec cov gates diff rollback nl-pr

# Variables for nl-pr target
OWNER ?= $(shell git config --get remote.origin.url | sed -n 's/.*github.com[:/]\([^/]*\).*/\1/p')
REPO ?= $(shell git config --get remote.origin.url | sed -n 's/.*github.com[:/][^/]*\/\([^.]*\).*/\1/p')
BRANCH ?= main
STACK ?= python

# Quality Gate: Linting with ruff
lint:
	@echo "🔍 Running ruff linter on codebase..."
	@ruff check . || { echo "❌ Linting failed"; exit 1; }
	@echo "✅ Linting passed"

# Quality Gate: Security scanning with bandit
sec:
	@echo "🔒 Running bandit security scanner on aurora_x..."
	@bandit -r aurora_x -f json -o /tmp/bandit_report.json 2>/dev/null || true
	@if [ -f /tmp/bandit_report.json ]; then \
	        python -c "import json; \
	        data = json.load(open('/tmp/bandit_report.json')); \
	        issues = data.get('results', []); \
	        high = [i for i in issues if i['issue_severity'] == 'HIGH']; \
	        medium = [i for i in issues if i['issue_severity'] == 'MEDIUM']; \
	        print(f'🔐 Security scan complete:'); \
	        print(f'  High severity: {len(high)} issues'); \
	        print(f'  Medium severity: {len(medium)} issues'); \
	        exit(1 if high else 0)" || { echo "❌ High severity security issues found"; exit 1; }; \
	else \
	        bandit -r aurora_x || { echo "❌ Security scan failed"; exit 1; }; \
	fi
	@echo "✅ Security scan passed (no high severity issues)"

# Quality Gate: Coverage testing with pytest
cov:
	@echo "📊 Running pytest with coverage for aurora_x..."
	@python -m pytest tests/ \
	        --cov=aurora_x \
	        --cov-report=term-missing \
	        --cov-report=html:htmlcov \
	        --cov-report=json:/tmp/coverage.json \
	        -v || { echo "❌ Tests failed"; exit 1; }
	@python -c "import json; \
	        data = json.load(open('/tmp/coverage.json')); \
	        cov = data['totals']['percent_covered']; \
	        print(f'📈 Total coverage: {cov:.2f}%'); \
	        exit(0 if cov >= 15 else 1)" || { echo "⚠️  Coverage below 15%"; }
	@echo "✅ Coverage testing complete"

# Run all quality gates in sequence
gates:
	@echo "🚦 Running all quality gates..."
	@echo "================================"
	@$(MAKE) lint
	@echo ""
	@$(MAKE) sec
	@echo ""
	@$(MAKE) cov
	@echo "================================"
	@echo "✅ All quality gates passed"

# Git diff statistics
diff:
	@echo "📊 Git diff statistics:"
	@echo "================================"
	@git diff --stat HEAD 2>/dev/null || echo "No uncommitted changes"
	@echo ""
	@echo "📝 Summary:"
	@git diff --shortstat HEAD 2>/dev/null || echo "Working tree clean"
	@echo ""
	@echo "📁 Changed files:"
	@git diff --name-only HEAD 2>/dev/null | head -20 || echo "No files changed"

# Rollback to previous commit (with safety check)
rollback:
	@echo "⚠️  WARNING: This will rollback to the previous commit"
	@echo "Current HEAD: $$(git log -1 --oneline)"
	@echo ""
	@echo "Previous commit:"
	@git log -1 --oneline HEAD~1
	@echo ""
	@echo "Type 'yes' to confirm rollback:"
	@read confirm; \
	if [ "$$confirm" = "yes" ]; then \
	        echo "🔄 Rolling back to previous commit..."; \
	        git reset --hard HEAD~1 && \
	        echo "✅ Rollback complete"; \
	        echo "New HEAD: $$(git log -1 --oneline)"; \
	else \
	        echo "❌ Rollback cancelled"; \
	fi

# Natural language to PR (one-shot)
nl-pr:
	@test -n "$(P)" || { echo "Usage: make nl-pr P='your natural language prompt'"; exit 1; }
	@echo "🤖 Creating PR from natural language prompt..."
	@echo "  Prompt: $(P)"
	@echo "  Owner: $(OWNER)"
	@echo "  Repo: $(REPO)"
	@echo "  Branch: $(BRANCH)"
	@echo "  Stack: $(STACK)"
	@echo ""
	@echo "📝 Generating implementation..."
	@python -c "import subprocess, json, tempfile, os; \
	prompt = '$(P)'; \
	spec_file = f'/tmp/nl_pr_spec_{os.getpid()}.md'; \
	print(f'Creating spec from prompt...'); \
	subprocess.run(['python', 'tools/english_to_spec.py', prompt, spec_file]); \
	print(f'Compiling spec to code...'); \
	subprocess.run(['python', 'tools/spec_compile_v3.py', spec_file]); \
	" || { echo "❌ Failed to generate implementation"; exit 1; }
	@latest_run=$$(ls -dt runs/run-* 2>/dev/null | head -1); \
	if [ -n "$$latest_run" ]; then \
	        echo "✅ Code generated in: $$latest_run"; \
	        echo ""; \
	        echo "Creating git branch..."; \
	        branch_name="aurora-nl-$$(date +%Y%m%d-%H%M%S)"; \
	        git checkout -b "$$branch_name" 2>/dev/null || { echo "❌ Failed to create branch"; exit 1; }; \
	        echo "Adding generated files..."; \
	        git add "$$latest_run" || true; \
	        git commit -m "feat: $(P) (generated by Aurora-X)" || { echo "❌ Failed to commit"; exit 1; }; \
	        echo ""; \
	        echo "📤 To create PR:"; \
	        echo "  1. Push branch: git push -u origin $$branch_name"; \
	        echo "  2. Open: https://github.com/$(OWNER)/$(REPO)/pull/new/$$branch_name"; \
	        echo ""; \
	        echo "Or use GitHub CLI:"; \
	        echo "  gh pr create --title '$(P)' --body 'Generated by Aurora-X NL→PR'"; \
	else \
	        echo "❌ No code generated"; \
	        exit 1; \
	fi
# Diff & Preview helpers for signed commits feature
diff-full:
	@git --no-pager diff

preview:
	@echo "📦 Preview of latest generated project ZIP:"
	@curl -s $(HOST)/bridge/preview 2>/dev/null | python -m json.tool || echo "Bridge service not available or no ZIP found"

sign-on:
	@echo "✍️ Enabling signed commits (for this session)"
	@echo "export AURORA_SIGN=1"
	@echo ""
	@echo "To enable signing, run:"
	@echo "  export AURORA_SIGN=1"

sign-off:
	@echo "📝 Disabling signed commits (for this session)"
	@echo "unset AURORA_SIGN"
	@echo ""
	@echo "To disable signing, run:"
	@echo "  unset AURORA_SIGN"

# === CI Helper Commands ===
<<<<<<< HEAD
# CI-specific lint, sec, test targets
lint-ci:
	ruff check .

sec-ci:
	bandit -r aurora_x -lll
	semgrep --config p/security-audit --config p/python --config semgrep.yml

test-ci:
=======
# Redefined lint, sec, test for CI environment
lint:
	ruff check .

sec:
	bandit -r aurora_x -lll
	semgrep --config p/security-audit --config p/python --config semgrep.yml

test:
>>>>>>> d383fd9d
	pytest --cov=aurora_x --cov-report=term-missing

ci-local: lint-ci sec-ci test-ci

# Workflow Management
.PHONY: check-workflows enable-workflows workflow-status fix-workflows workflow-dashboard

check-workflows:
	@echo "🔍 Checking workflow status..."
	@python3 tools/check_workflows.py

enable-workflows:
	@echo "✅ Enabling disabled workflows..."
	@echo "  - aurora-e2e-cached.yml: Weekly schedule"
	@echo "  - aurora-e2e-extended.yml: Manual only"
	@echo "  - docker-multiarch.yml: On version tags"
	@echo "Run 'git add .github/workflows && git commit -m \"Enable workflows\"'"

workflow-status:
	@python3 tools/workflow_dashboard.py

fix-workflows:
	@echo "🔧 Running workflow fix script..."
	@bash tools/fix_workflows.sh

workflow-dashboard:
	@python3 tools/workflow_dashboard.py

# ============================================================================
# PORTABLE INSTALLATION & PACKAGING
# ============================================================================

.PHONY: install-all install-python install-node install-deps start-all web nexus luminar status package kill-ports

# === Full Installation ===
install-all:
	@echo "🚀 Installing Aurora-X Ultra..."
	@./install.sh

# === Python Environment Setup ===
install-python:
	@echo "🐍 Setting up Python environment..."
	@python3 -m venv venv || true
	@. venv/bin/activate && pip install --upgrade pip
	@. venv/bin/activate && pip install -r requirements.txt
	@. venv/bin/activate && pip install -e .
	@echo "✅ Python environment ready"

# === Node.js Environment Setup ===
install-node:
	@echo "📦 Setting up Node.js environment..."
	@npm install
	@echo "✅ Node.js environment ready"

# === Install All Dependencies ===
install-deps: install-python install-node
	@echo "✅ All dependencies installed"

# === Start All Services ===
start-all:
	@echo "🌌 Starting Aurora-X Ultra (all services)..."
	@./aurora-start

# === Start Web Application Only ===
web:
	@echo "🌐 Starting web application on port 5000..."
	@npm run dev

# === Start Aurora Nexus V3 ===
nexus:
	@echo "🧠 Starting Aurora Nexus V3 on port 5002..."
	@python3 aurora_nexus_v3/main.py

# === Start Luminar Nexus V2 ===
luminar:
	@echo "✨ Starting Luminar Nexus V2 on port 8000..."
	@python3 tools/luminar_nexus_v2.py serve

# === Check System Status ===
status:
	@echo "📊 Aurora-X Ultra System Status"
	@echo "================================"
	@echo ""
	@echo "🌐 Web Server (port 5000):"
	@curl -s http://localhost:5000/api/health 2>/dev/null && echo "  ✅ Online" || echo "  ❌ Offline"
	@echo ""
	@echo "🧠 Aurora Nexus V3 (port 5002):"
	@curl -s http://localhost:5002/api/health 2>/dev/null && echo "  ✅ Online" || echo "  ❌ Offline"
	@echo ""
	@echo "✨ Luminar Nexus V2 (port 8000):"
	@curl -s http://localhost:8000/health 2>/dev/null && echo "  ✅ Online" || echo "  ❌ Offline"

# === Kill All Aurora Ports ===
kill-ports:
	@echo "🔪 Killing Aurora-X ports..."
	@kill -9 $$(lsof -t -i:5000) 2>/dev/null || true
	@kill -9 $$(lsof -t -i:5002) 2>/dev/null || true
	@kill -9 $$(lsof -t -i:8000) 2>/dev/null || true
	@echo "✅ Ports cleared"

# === Create Portable Package ===
VERSION ?= 3.1.0
PACKAGE_NAME := aurora-x-ultra-v$(VERSION)

package:
	@echo "📦 Creating portable package: $(PACKAGE_NAME).tar.gz"
	@mkdir -p dist
	@tar --exclude='node_modules' \
	        --exclude='venv' \
	        --exclude='.git' \
	        --exclude='__pycache__' \
	        --exclude='*.pyc' \
	        --exclude='.env' \
	        --exclude='dist' \
	        --exclude='*.egg-info' \
	        --exclude='coverage_html' \
	        --exclude='logs/*' \
	        --exclude='runs/*' \
	        --exclude='.pytest_cache' \
	        --exclude='*.log' \
	        --exclude='*.zip' \
	        --exclude='pack_zips' \
	        --exclude='backups' \
	        --exclude='unused*' \
	        -czvf dist/$(PACKAGE_NAME).tar.gz \
	        --transform 's,^,$(PACKAGE_NAME)/,' \
	        . 2>/dev/null || echo "Package created with warnings"
	@echo ""
	@echo "✅ Package created: dist/$(PACKAGE_NAME).tar.gz"
	@echo ""
	@echo "To install on a new system:"
	@echo "  1. Extract: tar -xzvf $(PACKAGE_NAME).tar.gz"
	@echo "  2. Enter directory: cd $(PACKAGE_NAME)"
	@echo "  3. Run installer: ./install.sh"
	@echo "  4. Start Aurora: ./aurora-start"

# === Package with specific version ===
package-release:
	@$(MAKE) package VERSION=$(shell cat pyproject.toml | grep '^version' | cut -d'"' -f2)

# === End of Makefile ===<|MERGE_RESOLUTION|>--- conflicted
+++ resolved
@@ -617,11 +617,8 @@
 prod-check:
 	python -m aurora_x.checks.ci_gate
 
-<<<<<<< HEAD
 orch-up-basic:
-=======
 orch-up:
->>>>>>> d383fd9d
 	AURORA_GIT_AUTO=1 python -m aurora_x.orchestrator --interval 300 --git-branch main --git-url $${AURORA_GIT_URL:-""} & \
 	echo $$! > /tmp/aurora_orch.pid && echo "orchestrator pid: $$(cat /tmp/aurora_orch.pid)"
 
@@ -927,7 +924,6 @@
 	@echo "  unset AURORA_SIGN"
 
 # === CI Helper Commands ===
-<<<<<<< HEAD
 # CI-specific lint, sec, test targets
 lint-ci:
 	ruff check .
@@ -937,7 +933,6 @@
 	semgrep --config p/security-audit --config p/python --config semgrep.yml
 
 test-ci:
-=======
 # Redefined lint, sec, test for CI environment
 lint:
 	ruff check .
@@ -947,7 +942,6 @@
 	semgrep --config p/security-audit --config p/python --config semgrep.yml
 
 test:
->>>>>>> d383fd9d
 	pytest --cov=aurora_x --cov-report=term-missing
 
 ci-local: lint-ci sec-ci test-ci
