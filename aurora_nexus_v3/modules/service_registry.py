--- conflicted
+++ resolved
@@ -41,11 +41,7 @@
     id: str
     name: str
     type: ServiceType
-<<<<<<< HEAD
-    host: str = "127.0.0.1"
-=======
     host: str = DEFAULT_SERVICE_HOST
->>>>>>> 82d876ad
     port: Optional[int] = None
     protocol: str = "http"
     state: ServiceState = ServiceState.REGISTERED
@@ -63,7 +59,7 @@
     Universal service registry and discovery
     Tracks all services, their health, and dependencies
     """
-    
+
     def __init__(self, core):
         self.core = core
         self.logger = core.logger.getChild("registry")
@@ -71,11 +67,11 @@
         self.watchers: Dict[str, List[callable]] = {}
         self._lock = threading.Lock()
         self._health_task: Optional[asyncio.Task] = None
-    
+
     async def initialize(self):
         self.logger.info("Service registry initialized")
         self._health_task = asyncio.create_task(self._health_loop())
-    
+
     async def shutdown(self):
         """Cleanup service registry - cancel tasks, clear services and watchers."""
         self.logger.info("Service registry shutting down")
@@ -84,16 +80,18 @@
             try:
                 await self._health_task
             except asyncio.CancelledError:
-                self.logger.debug("Health check task cancellation acknowledged")
+                self.logger.debug(
+                    "Health check task cancellation acknowledged")
             self.logger.debug("Health check task cancelled")
         with self._lock:
             service_count = len(self.services)
             self.services.clear()
         watcher_count = len(self.watchers)
         self.watchers.clear()
-        self.logger.debug(f"Cleared {service_count} services, {watcher_count} watcher groups")
+        self.logger.debug(
+            f"Cleared {service_count} services, {watcher_count} watcher groups")
         self.logger.info("Service registry shut down")
-    
+
     async def _health_loop(self):
         while True:
             try:
@@ -103,23 +101,19 @@
                 break
             except Exception as e:
                 self.logger.error(f"Health check error: {e}")
-    
+
     async def _check_all_health(self):
         for service_id in list(self.services.keys()):
             try:
                 await self.check_health(service_id)
             except Exception as e:
                 self.logger.debug(f"Health check failed for {service_id}: {e}")
-    
+
     async def register(
         self,
         name: str,
         service_type: ServiceType,
-<<<<<<< HEAD
-        host: str = "127.0.0.1",
-=======
         host: str = DEFAULT_SERVICE_HOST,
->>>>>>> 82d876ad
         port: Optional[int] = None,
         protocol: str = "http",
         health_endpoint: Optional[str] = None,
@@ -128,7 +122,7 @@
     ) -> str:
         import uuid
         service_id = str(uuid.uuid4())[:8]
-        
+
         service = ServiceDefinition(
             id=service_id,
             name=name,
@@ -140,15 +134,15 @@
             metadata=metadata or {},
             dependencies=set(dependencies) if dependencies else set()
         )
-        
+
         with self._lock:
             self.services[service_id] = service
-        
+
         self.logger.info(f"Service registered: {name} ({service_id})")
         await self._notify_watchers("registered", service)
-        
+
         return service_id
-    
+
     async def deregister(self, service_id: str) -> bool:
         with self._lock:
             if service_id in self.services:
@@ -157,40 +151,41 @@
                 await self._notify_watchers("deregistered", service)
                 return True
         return False
-    
+
     async def update_state(self, service_id: str, state: ServiceState) -> bool:
         with self._lock:
             if service_id in self.services:
                 old_state = self.services[service_id].state
                 self.services[service_id].state = state
-                self.logger.debug(f"Service {service_id} state: {old_state.value} -> {state.value}")
+                self.logger.debug(
+                    f"Service {service_id} state: {old_state.value} -> {state.value}")
                 await self._notify_watchers("state_changed", self.services[service_id])
                 return True
         return False
-    
+
     async def check_health(self, service_id: str) -> bool:
         with self._lock:
             if service_id not in self.services:
                 return False
             service = self.services[service_id]
-        
+
         if not service.health_endpoint or not service.port:
             return True
-        
+
         try:
             import socket
             sock = socket.socket(socket.AF_INET, socket.SOCK_STREAM)
             sock.settimeout(5)
             result = sock.connect_ex((service.host, service.port))
             sock.close()
-            
+
             healthy = result == 0
-            
+
             with self._lock:
                 if service_id in self.services:
                     self.services[service_id].health_status = healthy
                     self.services[service_id].last_health_check = time.time()
-                    
+
                     if not healthy:
                         self.services[service_id].failure_count += 1
                         if self.services[service_id].failure_count >= 3:
@@ -199,19 +194,19 @@
                         self.services[service_id].failure_count = 0
                         if self.services[service_id].state == ServiceState.FAILED:
                             self.services[service_id].state = ServiceState.RUNNING
-            
+
             return healthy
-            
+
         except Exception as e:
             self.logger.debug(f"Health check error for {service_id}: {e}")
             return False
-    
+
     async def get_service(self, service_id: str) -> Optional[Dict[str, Any]]:
         with self._lock:
             if service_id in self.services:
                 return self._service_to_dict(self.services[service_id])
         return None
-    
+
     async def find_by_name(self, name: str) -> List[Dict[str, Any]]:
         with self._lock:
             return [
@@ -219,7 +214,7 @@
                 for s in self.services.values()
                 if s.name == name
             ]
-    
+
     async def find_by_type(self, service_type: ServiceType) -> List[Dict[str, Any]]:
         with self._lock:
             return [
@@ -227,11 +222,11 @@
                 for s in self.services.values()
                 if s.type == service_type
             ]
-    
+
     async def get_all(self) -> List[Dict[str, Any]]:
         with self._lock:
             return [self._service_to_dict(s) for s in self.services.values()]
-    
+
     async def get_healthy(self) -> List[Dict[str, Any]]:
         with self._lock:
             return [
@@ -239,20 +234,20 @@
                 for s in self.services.values()
                 if s.health_status and s.state == ServiceState.RUNNING
             ]
-    
+
     async def get_dependencies(self, service_id: str) -> List[str]:
         with self._lock:
             if service_id in self.services:
                 return list(self.services[service_id].dependencies)
         return []
-    
+
     async def get_dependents(self, service_id: str) -> List[str]:
         with self._lock:
             return [
                 s.id for s in self.services.values()
                 if service_id in s.dependencies
             ]
-    
+
     def _service_to_dict(self, service: ServiceDefinition) -> Dict[str, Any]:
         return {
             "id": service.id,
@@ -269,12 +264,12 @@
             "url": f"{service.protocol}://{service.host}:{service.port}" if service.port else None,
             "age_seconds": time.time() - service.created_at
         }
-    
+
     async def watch(self, event: str, callback: callable):
         if event not in self.watchers:
             self.watchers[event] = []
         self.watchers[event].append(callback)
-    
+
     async def _notify_watchers(self, event: str, service: ServiceDefinition):
         if event in self.watchers:
             for callback in self.watchers[event]:
@@ -285,22 +280,22 @@
                         callback(service)
                 except Exception as e:
                     self.logger.error(f"Watcher error: {e}")
-    
+
     async def get_stats(self) -> Dict[str, Any]:
         with self._lock:
             total = len(self.services)
             by_state = {}
             by_type = {}
-            
+
             for service in self.services.values():
                 state = service.state.value
                 by_state[state] = by_state.get(state, 0) + 1
-                
+
                 stype = service.type.value
                 by_type[stype] = by_type.get(stype, 0) + 1
-            
+
             healthy = sum(1 for s in self.services.values() if s.health_status)
-        
+
         return {
             "total": total,
             "healthy": healthy,
