"""
Hardware Detector - Understands device capabilities
Detects CPU, memory, storage, network, GPU, and sensors
"""

import platform
import socket
import logging
<<<<<<< HEAD
from typing import Dict, Any, Optional, List, Tuple, Protocol
=======
from typing import Dict, Any, Optional, List, Tuple
>>>>>>> af337006
from dataclasses import dataclass, field


@dataclass
class CPUInfo:
    cores_physical: int = 1
    cores_logical: int = 1
    architecture: str = "unknown"
    frequency_mhz: float = 0
    model: str = "unknown"


@dataclass
class MemoryInfo:
    total_mb: int = 0
    available_mb: int = 0
    used_mb: int = 0
    percent_used: float = 0


@dataclass 
class StorageInfo:
    total_gb: float = 0
    available_gb: float = 0
    used_gb: float = 0
    mount_point: str = "/"


@dataclass
class NetworkInterface:
    name: str = ""
    address: str = ""
    mac: str = ""
    is_up: bool = False
    speed_mbps: int = 0


@dataclass
class HardwareProfile:
    cpu: CPUInfo = field(default_factory=CPUInfo)
    memory: MemoryInfo = field(default_factory=MemoryInfo)
    storage: List[StorageInfo] = field(default_factory=list)
    network: List[NetworkInterface] = field(default_factory=list)
    gpu_available: bool = False
    battery_powered: bool = False
    battery_percent: Optional[float] = None
    capability_score: int = 0


class HardwareCore(Protocol):
    logger: logging.Logger


class HardwareDetector:
    """
    Detects hardware capabilities and scores device
    Determines what features Aurora can enable
    """
    
    CAPABILITY_THRESHOLDS: Dict[str, int] = {
        "full": 80,
        "standard": 50,
        "lite": 25,
        "micro": 0
    }
    
<<<<<<< HEAD
    def __init__(self, core: HardwareCore):
=======
    def __init__(self, core: Any):
>>>>>>> af337006
        self.core = core
        self.logger: logging.Logger = core.logger.getChild("hardware")
        self.profile: Optional[HardwareProfile] = None
    
    async def initialize(self) -> None:
        self.logger.info("Detecting hardware capabilities...")
        self.profile = await self.detect()
        self.logger.info(f"Hardware detected: {self.profile.cpu.cores_logical} cores, "
                        f"{self.profile.memory.total_mb}MB RAM, "
                        f"Score: {self.profile.capability_score}/100")
    
    async def shutdown(self) -> None:
        """Cleanup hardware detector resources."""
        self.logger.info("Hardware detector shutting down")
        self.profile = None
        self.logger.debug("Hardware profile cleared")
    
    async def detect(self) -> HardwareProfile:
        profile = HardwareProfile()
        profile.cpu = self._detect_cpu()
        profile.memory = self._detect_memory()
        profile.storage = self._detect_storage()
        profile.network = self._detect_network()
        profile.gpu_available = self._detect_gpu()
        profile.battery_powered, profile.battery_percent = self._detect_battery()
        profile.capability_score = self._calculate_score(profile)
        return profile
    
    def _detect_cpu(self) -> CPUInfo:
        info = CPUInfo()
        info.architecture = platform.machine()
        info.model = platform.processor() or "unknown"
        
        try:
            import multiprocessing
            info.cores_logical = multiprocessing.cpu_count()
            info.cores_physical = info.cores_logical // 2 or 1
        except Exception:
            info.cores_logical = 1
            info.cores_physical = 1
        
        try:
            import psutil
            freq = psutil.cpu_freq()
            if freq:
                info.frequency_mhz = freq.current
        except ImportError:
            pass
        
        return info
    
    def _detect_memory(self) -> MemoryInfo:
        info = MemoryInfo()
        
        try:
            import psutil
            mem = psutil.virtual_memory()
            info.total_mb = int(mem.total / (1024 * 1024))
            info.available_mb = int(mem.available / (1024 * 1024))
            info.used_mb = int(mem.used / (1024 * 1024))
            info.percent_used = mem.percent
        except ImportError:
            info.total_mb = 2048
            info.available_mb = 1024
        
        return info
    
    def _detect_storage(self) -> List[StorageInfo]:
        storage_list: List[StorageInfo] = []
        
        try:
            import psutil
            partitions = psutil.disk_partitions()
            for partition in partitions[:5]:
                try:
                    usage = psutil.disk_usage(partition.mountpoint)
                    storage = StorageInfo(
                        total_gb=usage.total / (1024 ** 3),
                        available_gb=usage.free / (1024 ** 3),
                        used_gb=usage.used / (1024 ** 3),
                        mount_point=partition.mountpoint
                    )
                    storage_list.append(storage)
                except Exception:
                    pass
        except ImportError:
            storage_list.append(StorageInfo(total_gb=100, available_gb=50))
        
        return storage_list
    
    def _detect_network(self) -> List[NetworkInterface]:
        interfaces: List[NetworkInterface] = []

        try:
            import psutil
            addrs = psutil.net_if_addrs()
            stats = psutil.net_if_stats()
            
            for name, addr_list in addrs.items():
                if name.startswith("lo") or name.startswith("docker"):
                    continue
                
                iface = NetworkInterface(name=name)
                for addr in addr_list:
                    family = addr.family
                    family_name = getattr(family, "name", "")
                    if family in (socket.AF_INET, socket.AF_INET6) or family_name in ("AF_INET", "AF_INET6"):
                        iface.address = addr.address
                    elif family == socket.AF_PACKET or family_name == "AF_PACKET":
                        iface.mac = addr.address
                
                if name in stats:
                    iface.is_up = stats[name].isup
                    iface.speed_mbps = stats[name].speed
                
                if iface.address:
                    interfaces.append(iface)
        except ImportError:
            interfaces.append(NetworkInterface(name="eth0", address="127.0.0.1", is_up=True))
        
        return interfaces
    
    def _detect_gpu(self) -> bool:
        try:
            import subprocess
            result = subprocess.run(
                ["nvidia-smi", "--query-gpu=name", "--format=csv,noheader"],
                capture_output=True,
                timeout=5
            )
            return result.returncode == 0
        except Exception:
            return False
    
    def _detect_battery(self) -> Tuple[bool, Optional[float]]:
        try:
            import psutil
            battery = psutil.sensors_battery()
            if battery:
                return True, battery.percent
        except Exception:
            pass
        return False, None
    
    def _calculate_score(self, profile: HardwareProfile) -> int:
        score = 0
        
        cpu_score = min(profile.cpu.cores_logical * 5, 30)
        score += cpu_score
        
        if profile.memory.total_mb >= 8192:
            score += 30
        elif profile.memory.total_mb >= 4096:
            score += 25
        elif profile.memory.total_mb >= 2048:
            score += 20
        elif profile.memory.total_mb >= 1024:
            score += 15
        elif profile.memory.total_mb >= 512:
            score += 10
        else:
            score += 5
        
        total_storage = sum(s.total_gb for s in profile.storage)
        if total_storage >= 500:
            score += 20
        elif total_storage >= 100:
            score += 15
        elif total_storage >= 50:
            score += 10
        else:
            score += 5
        
        if profile.network:
            score += 10
            if any(n.speed_mbps >= 1000 for n in profile.network):
                score += 5
        
        if profile.gpu_available:
            score += 5
        
        return min(score, 100)
    
    def get_device_tier(self) -> str:
        if not self.profile:
            return "unknown"
        
        score = self.profile.capability_score
        for tier, threshold in self.CAPABILITY_THRESHOLDS.items():
            if score >= threshold:
                return tier
        return "micro"
    
    def get_recommended_config(self) -> Dict[str, Any]:
        tier = self.get_device_tier()
        
        configs = {
            "full": {
                "max_threads": 100,
                "max_services": 1000,
                "enable_ml": True,
                "enable_mesh": True,
                "cache_size_mb": 512
            },
            "standard": {
                "max_threads": 50,
                "max_services": 500,
                "enable_ml": True,
                "enable_mesh": True,
                "cache_size_mb": 256
            },
            "lite": {
                "max_threads": 20,
                "max_services": 100,
                "enable_ml": False,
                "enable_mesh": True,
                "cache_size_mb": 64
            },
            "micro": {
                "max_threads": 5,
                "max_services": 20,
                "enable_ml": False,
                "enable_mesh": False,
                "cache_size_mb": 16
            }
        }
        
        return configs.get(tier, configs["lite"])
    
    async def get_info(self) -> Dict[str, Any]:
        if not self.profile:
            self.profile = await self.detect()
        
        profile = self.profile
        return {
            "cpu": {
                "cores_physical": profile.cpu.cores_physical,
                "cores_logical": profile.cpu.cores_logical,
                "architecture": profile.cpu.architecture,
                "model": profile.cpu.model
            },
            "memory": {
                "total_mb": profile.memory.total_mb,
                "available_mb": profile.memory.available_mb,
                "percent_used": profile.memory.percent_used
            },
            "storage": [
                {"mount": s.mount_point, "total_gb": s.total_gb, "available_gb": s.available_gb}
                for s in profile.storage
            ],
            "network": [
                {"name": n.name, "address": n.address, "is_up": n.is_up}
                for n in profile.network
            ],
            "gpu_available": profile.gpu_available,
            "battery": {
                "powered": profile.battery_powered,
                "percent": profile.battery_percent
            },
            "capability_score": profile.capability_score,
            "device_tier": self.get_device_tier()
        }<|MERGE_RESOLUTION|>--- conflicted
+++ resolved
@@ -6,11 +6,8 @@
 import platform
 import socket
 import logging
-<<<<<<< HEAD
 from typing import Dict, Any, Optional, List, Tuple, Protocol
-=======
 from typing import Dict, Any, Optional, List, Tuple
->>>>>>> af337006
 from dataclasses import dataclass, field
 
 
@@ -77,11 +74,8 @@
         "micro": 0
     }
     
-<<<<<<< HEAD
     def __init__(self, core: HardwareCore):
-=======
     def __init__(self, core: Any):
->>>>>>> af337006
         self.core = core
         self.logger: logging.Logger = core.logger.getChild("hardware")
         self.profile: Optional[HardwareProfile] = None
